--- conflicted
+++ resolved
@@ -56,15 +56,6 @@
         </xsd:simpleContent>
     </xsd:complexType>
 
-<<<<<<< HEAD
-    <xsd:complexType name="latentVariableType">
-        <xsd:simpleContent>
-            <xsd:extension base="xsd:string">
-              <xsd:attribute name="name"  type="xsd:string" use="required"/>
-              <xsd:attribute name="type"  type="xsd:string" use="required"/>
-            </xsd:extension>
-        </xsd:simpleContent>
-=======
     <xsd:complexType name="variablesTransformationType">
         <xsd:all>
           <xsd:element name="latentVariables" type="xsd:string" minOccurs="1"/>
@@ -72,7 +63,6 @@
           <xsd:element name="method" type="xsd:string" minOccurs="1"/>
         </xsd:all>
         <xsd:attribute name="model"  type="xsd:string" use="required"/>
->>>>>>> 6a2c2263
     </xsd:complexType>
 
     <xsd:complexType name="gridType">
@@ -107,11 +97,7 @@
             <xsd:element name="samplerInit" type="samplerInitType" minOccurs="1"/>
             <xsd:element name="variable"     type="variableType"    minOccurs="0" maxOccurs="unbounded"/>
             <xsd:element name="Restart"      type="AssemblerObjectType"   minOccurs="0"  maxOccurs="unbounded"/>
-<<<<<<< HEAD
-            <xsd:element name="latentVariables" type="latentVariableType" minOccurs="0" maxOccurs="unbounded"/>
-=======
             <xsd:element name="variablesTransformation" type="variablesTransformationType" minOccurs="0" maxOccurs="unbounded"/>
->>>>>>> 6a2c2263
         </xsd:sequence>
         <xsd:attribute name="name" type="xsd:string" use="required"/>
     </xsd:complexType>
