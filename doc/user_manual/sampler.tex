--- conflicted
+++ resolved
@@ -260,13 +260,8 @@
 for external driven codes, depends on the way the ``code interface'' has been
 implemented.
 %
-<<<<<<< HEAD
-For example, if the code has an input structure like the one reported below, the
-variable name would be\xmlString{I-Level|II-Level|variable}.
-=======
 For example, if the code has an input structure like the one reported below (YAML), the
 variable name might be\xmlString{I-Level|II-Level|variable}.
->>>>>>> d6631182
 %
 In this way, the relative code interface (and input parser) will know which
 variable needs to be perturbed and the ``recipe'' to access it.
@@ -275,12 +270,8 @@
 developer of the ``code interface'' and is implemented in the interface only
 (no modifications are needed in the RAVEN code).
 
-<<<<<<< HEAD
-\maljdan{Where does this type of input come from? Should the user care?}
-=======
 %\maljdan{Where does this type of input come from? Should the user care?}
 %\alfoa{Dan, this is an example (in this case, a YAML structure)}
->>>>>>> d6631182
 
 Example Input:
 \begin{lstlisting}
@@ -453,7 +444,6 @@
   </Grid>
   ...
 </Samplers>
-<<<<<<< HEAD
 \end{lstlisting}
 
 %%% Once-Through Samplers: Sparse Grid Collocation
@@ -515,10 +505,6 @@
 \end{lstlisting}
  \normalsize
  
-=======
-\end{lstlisting}
-
->>>>>>> d6631182
 %%% Once-Through Samplers: Stratified
 \subsubsection{Stratified.}
 \label{subsubsubsec:Stratified}
@@ -689,19 +675,11 @@
 In this sub-node, the user needs to specify different settings depending on the
 algorithm being used:
      \begin{itemize}
-<<<<<<< HEAD
-      \item \xmlNode{type}, \xmlDesc{string, required field}, this XML node
-        will contain the name of the algorithm to be used.
-        Based on the chosen algorithm, other nodes need to be defined:
-        \begin{itemize}
-          \item \xmlNode{type}\texttt{BoxBehnken}\xmlNode{type/}. If Box-Behnken
-=======
       \item \xmlNode{algorithm\_type}, \xmlDesc{string, required field}, this XML node
         will contain the name of the algorithm to be used.
         Based on the chosen algorithm, other nodes need to be defined:
         \begin{itemize}
           \item \xmlNode{algorithm\_type}\texttt{BoxBehnken}\xmlNode{algorithm\_type/}. If Box-Behnken
->>>>>>> d6631182
             is specified, the following additional node is recognized:
          \begin{itemize}
           \item \xmlNode{ncenters}, \xmlDesc{integer, optional field}, the
@@ -712,11 +690,7 @@
          \end{itemize}
          \nb In order to employ the ``Box-Behnken'' design, at least 3 variables
          must be used.
-<<<<<<< HEAD
-         \item \xmlNode{type}\texttt{CentralComposite}\xmlNode{type/}. If
-=======
          \item \xmlNode{algorithm\_type}\texttt{CentralComposite}\xmlNode{algorithm\_type/}. If
->>>>>>> d6631182
            Central Composite is specified, the following additional nodes will
            be recognized:
          \begin{itemize}
@@ -749,19 +723,12 @@
       variables must be used.
     \end{itemize}
 
-<<<<<<< HEAD
-\maljdan{Is it weird that one of these uses ncenters and the other uses centers?}
-
-\maljdan{This is the first example where type is an attribute and a node...This
-is confusing.}
-=======
 %\maljdan{Is it weird that one of these uses ncenters and the other uses centers?}
 %\alfoa{The names of those parameters are different in order to avoid confusion, since the meaning (and the way ) to input them is different}
 
 %\maljdan{This is the first example where type is an attribute and a node...This
 %is confusing.}
 %\alfoa{Changed.}
->>>>>>> d6631182
 
 Example:
 \begin{lstlisting}[style=XML,morekeywords={}]
@@ -769,11 +736,7 @@
   ...
     <ResponseSurfaceDesign name='BoxBehnkenRespDesign'>
         <ResponseSurfaceDesignSettings>
-<<<<<<< HEAD
-            <type>BoxBehnken</type>
-=======
             <algorithm_type>BoxBehnken</algorithm_type>
->>>>>>> d6631182
             <ncenters>1</ncenters>
         </ResponseSurfaceDesignSettings>
         <variable name='var1' >
@@ -789,11 +752,7 @@
     </ResponseSurfaceDesign>
     <ResponseSurfaceDesign name='CentralCompositeRespDesign'>
         <ResponseSurfaceDesignSettings>
-<<<<<<< HEAD
-            <type>CentralComposite</type>
-=======
             <algorithm_type>CentralComposite</algorithm_type>
->>>>>>> d6631182
             <centers>1, 2</centers>
             <alpha>orthogonal</alpha>
             <face>circumscribed</face>
@@ -884,30 +843,18 @@
 In this sub-node, the user needs to specify different settings depending on the
 algorithm being used:
    \begin{itemize}
-<<<<<<< HEAD
-    \item \xmlNode{type}, \xmlDesc{string, required field}, specifies the
-=======
     \item \xmlNode{algorithm\_type}, \xmlDesc{string, required field}, specifies the
->>>>>>> d6631182
       algorithm to be used.
       %
       Based on the chosen algorithm, other nodes may be defined:
       \begin{itemize}
-<<<<<<< HEAD
-        \item \xmlNode{type}\texttt{full}\xmlNode{type/}. Full factorial design.
-=======
         \item \xmlNode{algorithm\_type}\texttt{full}\xmlNode{algorithm\_type/}. Full factorial design.
->>>>>>> d6631182
           If \texttt{full} is specified, no additional nodes are necessary.
           \\
           \nb The full factorial design does not have any limitations on the
           number of discretization bins that can be used in the \xmlNode{grid}
           XML node for each \xmlNode{variable} specified.
-<<<<<<< HEAD
-        \item \xmlNode{type}\texttt{2levelFract}\xmlNode{type/}. Two-level
-=======
         \item \xmlNode{algorithm\_type}\texttt{2levelFract}\xmlNode{algorithm\_type/}. Two-level
->>>>>>> d6631182
           Fractional-Factorial design.
           %
           If \\\texttt{2levelFract}  is specified, the following additional
@@ -918,13 +865,8 @@
               %
               For instance, in this block the user defines the decisions on a
               fraction of the full-factorial by allowing some of the factor main
-<<<<<<< HEAD
-              effects to be confounded with other factor interaction effects.
-              \maljdan{compounded?}
-=======
               effects to be compounded with other factor interaction effects.
               %\maljdan{compounded?} \alfoa{Right Dan.}
->>>>>>> d6631182
               %
               This is done by defining an alias structure that defines,
               symbolically, these interactions.
@@ -941,11 +883,7 @@
           \nb The Two-levels Fractional-Factorial design is limited to 2
           discretization bins in the \xmlNode{grid} node for each
           \xmlNode{variable}.
-<<<<<<< HEAD
-       \item \xmlNode{type}\texttt{pb}\xmlNode{type/}. Plackett-Burman design.
-=======
        \item \xmlNode{algorithm\_type}\texttt{pb}\xmlNode{algorithm\_type/}. Plackett-Burman design.
->>>>>>> d6631182
          If \texttt{pb} is specified, no additional nodes are necessary.
          \\ 
          \nb The Plackett-Burman design does not have any limitations on the
@@ -960,11 +898,7 @@
   ...
   <FactorialDesign name='fullFactorial'>
     <FactorialSettings>
-<<<<<<< HEAD
-      <type>full</type>
-=======
       <algorithm_type>full</algorithm_type>
->>>>>>> d6631182
     </FactorialSettings>
     <variable name='var1' >
       <distribution>aDistributionNameDefinedInDistributionBlock1
@@ -979,11 +913,7 @@
   </FactorialDesign>
   <FactorialDesign name='2levelFractFactorial'>
     <FactorialSettings>
-<<<<<<< HEAD
-      <type>2levelFract</type>
-=======
       <algorithm_type>2levelFract</algorithm_type>
->>>>>>> d6631182
       <gen>a,b,ab</gen>
       <genMap>var1,var2,var3</genMap>
     </FactorialSettings>
@@ -1005,11 +935,7 @@
   </FactorialDesign>
   <FactorialDesign name='pbFactorial'>
     <FactorialSettings>
-<<<<<<< HEAD
-      <type>pb</type>
-=======
       <algorithm_type>pb</algorithm_type>
->>>>>>> d6631182
     </FactorialSettings>
     <variable name='var1' >
       <distribution>aDistributionNameDefinedInDistributionBlock6
@@ -1571,17 +1497,6 @@
       1e-2
     </Convergence>
     <variable name = 'var1'>
-<<<<<<< HEAD
-        <distribution>aDistributionNameDefinedInDistributionBlock1</distribution> 
-        <grid type='CDF' construction='custom'>0.1 0.8</grid>
-    </variable>
-    <variable name = 'var2'>
-        <distribution>aDistributionNameDefinedInDistributionBlock2</distribution> 
-        <grid type='CDF' construction='custom'>0.1 0.8</grid>
-    </variable>
-    <variable name = 'var3'>
-        <distribution>aDistributionNameDefinedInDistributionBlock3</distribution> 
-=======
         <distribution>
          aDistributionNameDefinedInDistributionBlock1
         </distribution> 
@@ -1597,7 +1512,6 @@
         <distribution>
           aDistributionNameDefinedInDistributionBlock3
         </distribution> 
->>>>>>> d6631182
         <grid type='CDF' construction='custom'>0.1 0.8</grid>
     </variable>
   </AdaptiveDynamicEventTree>
