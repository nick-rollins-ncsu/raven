--- conflicted
+++ resolved
@@ -885,2930 +885,6 @@
   ...
 </Simulation>
 \end{lstlisting}
-<<<<<<< HEAD
-%%%%%%%%%%%%%%%%%%%%%%
-%%%%% ROM Model  %%%%%%%
-%%%%%%%%%%%%%%%%%%%%%%
-\subsection{ROM}
-\label{subsec:models_ROM}
-A Reduced Order Model (ROM) is a mathematical model consisting of a fast
-solution trained to predict a response of interest of a physical system.
-%
-The ``training'' process is performed by sampling the response of a physical
-model with respect to variations of its parameters subject, for example, to
-probabilistic behavior.
-%
-The results (outcomes of the physical model) of the sampling are fed into the
-algorithm representing the ROM that tunes itself to replicate those results.
-%
-RAVEN supports several different types of ROMs, both internally developed and
-imported through an external library called ``scikit-learn''~\cite{SciKitLearn}.
-
-Currently in RAVEN, the ROMs are classified into several sub-types that, once chosen,
-provide access to several different algorithms.
-%
-These sub-types are specified in the \xmlAttr{subType} attribute and should be
-one of the following:
-\begin{itemize}
-  \item \xmlString{NDspline}
-  \item \xmlString{GaussPolynomialRom}
-  \item \xmlString{HDMRRom}
-  \item \xmlString{NDinvDistWeight}
-  \item \xmlString{SciKitLearn}
-  \item \xmlString{MSR}
-\end{itemize}
-
-\specBlock{a}{ROM}
-%
-\attrsIntro
-%
-\vspace{-5mm}
-\begin{itemize}
-  \itemsep0em
-  \item \nameDescription
-  \item \xmlAttr{subType}, \xmlDesc{required string attribute}, defines which of
-  the sub-types should be used, choosing among the previously reported
-  types.
-  %
-  This choice conditions the subsequent the required and/or optional
-  \xmlNode{ROM} sub-nodes.
-  %
-\end{itemize}
-\vspace{-5mm}
-
-In the \xmlNode{ROM} input block, the following XML sub-nodes are required,
-independent of the \xmlAttr{subType} specified:
-%
-\begin{itemize}
-%  \item \xmlNode{Features}, \xmlDesc{comma separated string, required field},
-%  specifies the names of the features of this ROM.
-%  %
-%  \nb These parameters will be requested for the training of this object (see
-%  Section~\ref{subsec:stepRomTrainer}).
-%  \item \xmlNode{Target}, \xmlDesc{comma separated string, required field},
-%  contains a comma separated list of the targets of this ROM.
-%  %
-%  The parameters listed here represent the figures of merit this ROM is supposed
-%  to predict.
-%  %
-%  \nb These parameters are going to be requested for the training of this object
-%  (see Section~\ref{subsec:stepRomTrainer}).
-  %
-   \item \xmlNode{Features}, \xmlDesc{comma separated string, required field}, specifies the names of the features of this ROM.
-   \nb These parameters are going to be requested for the training of this object (see Section~\ref{subsec:stepRomTrainer});
-    \item \xmlNode{Target}, \xmlDesc{comma separated string, required field}, contains a comma separated list of the targets of this ROM. These parameters are the Figures of Merit (FOMs) this ROM is supposed to predict.
-    \nb These parameters are going to be requested for the training of this
-    object (see Section \ref{subsec:stepRomTrainer}).
-
-\end{itemize}
-
-The types and meaning of the remaining sub-nodes depend on the sub-type
-specified in the attribute \xmlAttr{subType}.
-%
-Note that if an HistorySet is provided in the training step then a temporal ROM is created, i.e. a ROM that generates not a single value prediction of each element indicated in the  \xmlNode{Target} block but its full temporal profile.
-
-In the sections that follow, the specifications of each type are reported.
-%
-%%%%% ROM Model - NDspline  %%%%%%%
-\subsubsection{NDspline}
-\label{subsubsec:NDspline}
-The NDspline sub-type contains a single ROM type, based on an $N$-dimensional
-spline interpolation/extrapolation scheme.
-%
-In spline interpolation, the interpolant is a special type of piecewise
-polynomial called a spline.
-%
-The interpolation error can be made small even when using low degree polynomials
-for the spline.
-%
-Spline interpolation avoids the problem of Runge's phenomenon, in which
-oscillation can occur between points when interpolating using higher degree
-polynomials.
-%
-
-In order to use this ROM, the \xmlNode{ROM} attribute \xmlAttr{subType} needs to
-be \xmlString{NDspline} (see the example below).
-%
-No further XML sub-nodes are required.
-%
-\nb This ROM type must be trained from a regular Cartesian grid.
-%
-Thus, it can only be trained from the outcomes of a grid sampling strategy.
-
-\textbf{Example:}
-\begin{lstlisting}[style=XML,morekeywords={name,subType}]
-<Simulation>
-  ...
-  <Models>
-    ...
-    <ROM name='aUserDefinedName' subType='NDspline'>
-       <Features>var1,var2,var3</Features>
-       <Target>result1,result2</Target>
-     </ROM>
-    ...
-  </Models>
-  ...
-</Simulation>
-\end{lstlisting}
-
-%%%%% ROM Model - GaussPolynomialRom  %%%%%%%
-\subsubsection{GaussPolynomialRom}
-\label{subsubsec:GaussPolynomialRom}
-The GaussPolynomialRom sub-type contains a single ROM type, based on a
-characteristic Gaussian polynomial fitting scheme: generalized polynomial chaos
-expansion (gPC).
-%
-In gPC, sets of polynomials orthogonal with respect to the distribution of uncertainty
-are used to represent the original model.  The method converges moments of the original
-model faster than Monte Carlo for small-dimension uncertainty spaces ($N<15$).
-%
-In order to use this ROM, the \xmlNode{ROM} attribute \xmlAttr{subType} needs to
-be \xmlString{GaussPolynomialRom} (see the example below).
-%
-The GaussPolynomialRom is dependent on specific sampling; thus, this ROM cannot be trained unless a
-SparseGridCollocation or similar Sampler specifies this ROM in its input and is sampled in a MultiRun step.
-%
-In addition to the common \xmlNode{Target} and \xmlNode{Features}, this ROM requires
-two more nodes and can accept multiple entries of a third optional node.
-\begin{itemize}
-  \item \xmlNode{IndexSet}, \xmlDesc{string, required field},
-  specifies the rules by which to construct multidimensional polynomials.  The options are
-  \xmlString{TensorProduct}, \xmlString{TotalDegree},\\
-  \xmlString{HyperbolicCross}, and \xmlString{Custom}.
-  %
-  Total degree is efficient for
-  uncertain inputs with a large degree of regularity, while hyperbolic cross is more efficient
-  for low-regularity input spaces.
-  %
-  If \xmlString{Custom} is chosen, the \xmlNode{IndexPoints} is required.
-  %
-  \item \xmlNode{PolynomialOrder}, \xmlDesc{integer, required field},
-  indicates the maximum polynomial order in any one dimension to use in the
-  polynomial chaos expansion. \nb If non-equal importance weights are supplied in the optional
-  \xmlNode{Interpolation} node, the actual polynomial order in dimensions with high
-  importance might exceed this value; however, this value is still used to limit the
-  relative overall order.
-  %
-  \item \xmlNode{SparseGrid},\xmlDesc{string, optional field}, allows specification of the multidimensional
-    quadrature construction strategy.  Options are \xmlString{smolyak} and \xmlString{tensor}.  Default is
-    \xmlString{smolyak}.
-  \item \xmlNode{IndexPoints}, \xmlDesc{list of tuples, required field},
-  used to specify the index set points in a \xmlString{Custom} index set.  The tuples are
-  entered as comma-seprated values between parenthesis, with each tuple separated by a comma.
-  Any amount of whitespace is acceptable.  For example, \xmlNode{IndexPoints}\verb'(0,1),(0,2),(1,1),(4,0)'\xmlNode{/IndexPoints}
-  \nb{Using custom index sets
-  does not guarantee accurate convergence.}
-  %
-  \item \xmlNode{Interpolation}, \xmlDesc{string, optional field},
-  offers the option to specify quadrature, polynomials, and importance weights for the given
-  variable name.  The ROM accepts any number of \xmlNode{Interpolation} nodes up to the
-  dimensionality of the input space.  This node accepts several attributes, all of which are
-  optional and default to
-  the code-defined optimal choices based on the input dimension uncertainty distribution:
-  \begin{itemize}
-    \item \xmlAttr{quad}, \xmlDesc{string, optional field},
-      specifies the quadrature type to use for collocation in this dimension.  The default options
-      depend on the uncertainty distribution of the input dimension, as shown in Table
-      \ref{tab:gpcCompatible}. Additionally, Clenshaw Curtis quadrature can be used for any
-      distribution that doesn't include an infinite bound.
-      \default{see Table \ref{tab:gpcCompatible}.}
-      \nb For an uncertain distribution aside from the four listed on Table
-      \ref{tab:gpcCompatible}, this ROM
-      makes use of the uniform-like range of the distribution's CDF to apply quadrature that is
-      suited uniform uncertainty (Legendre).  It converges more slowly than the four listed, but are
-      viable choices.  Choosing polynomial type Legendre for any non-uniform distribution will
-      enable this formulation automatically.
-    \item \xmlAttr{poly}, \xmlDesc{string,optional field},
-      specifies the interpolating polynomial family to use for the polynomial expansion in this
-      dimension.  The default options depend on the quadrature type chosen, as shown in Table
-      \ref{tab:gpcCompatible}.  Currently, no polynomials are available outside the
-      default. \default{see Table \ref{tab:gpcCompatible}.}
-    \item  \xmlAttr{weight}, \xmlDesc{float, optional field},
-      delineates the importance weighting of this dimension.  A larger importance weight will
-      result in increased resolution for this dimension at the cost of resolution in lower-weighted
-      dimensions.  The algorithm normalizes weights at run-time.\default{1}.
-  \end{itemize}
-  %
-\end{itemize}
-\begin{table}[htb]
-  \centering
-  \begin{tabular}{c | c c}
-    Unc. Distribution & Default Quadrature & Default Polynomials \\ \hline
-    Uniform & Legendre & Legendre \\
-    Normal & Hermite & Hermite \\ \hline
-    Gamma & Laguerre & Laguerre \\
-    Beta & Jacobi & Jacobi \\ \hline
-    Other & Legendre* & Legendre*
-  \end{tabular}
-  \caption{GaussPolynomialRom defaults}
-  \label{tab:gpcCompatible}
-\end{table}
-%
-\nb This ROM type must be trained from a collocation quadrature set.
-%
-Thus, it can only be trained from the outcomes of a SparseGridCollocation sampler.
-Also, this ROM must be referenced in the SparseGridCollocation sampler in order to
-accurately produce the necessary sparse grid points to train this ROM.
-
-\textbf{Example:}
-{\footnotesize
-\begin{lstlisting}[style=XML,morekeywords={name,subType}]
-<Simulation>
-  ...
-  <Samplers>
-    ...
-    <SparseGridCollocation name="mySG" parallel="0">
-      <variable name="x1">
-        <distribution>myDist1</distribution>
-      </variable>
-      <variable name="x2">
-        <distribution>myDist2</distribution>
-      </variable>
-      <ROM class = 'Models' type = 'ROM' >myROM</ROM>
-    </SparseGridCollocation>
-    ...
-  </Samplers>
-  ...
-  <Models>
-    ...
-    <ROM name='myRom' subType='GaussPolynomialRom'>
-      <Target>ans</Target>
-      <Features>x1,x2</Features>
-      <IndexSet>TotalDegree</IndexSet>
-      <PolynomialOrder>4</PolynomialOrder>
-      <Interpolation quad='Legendre' poly='Legendre' weight='1'>x1</Interpolation>
-      <Interpolation quad='ClenshawCurtis' poly='Jacobi' weight='2'>x2</Interpolation>
-    </ROM>
-    ...
-  </Models>
-  ...
-</Simulation>
-\end{lstlisting}
-}
-
-When Printing this ROM via an OutStreamManager (see \ref{sec:printing}), the available metrics are:
-\begin{itemize}
-  \item \xmlString{mean}, the mean value of the ROM output within the input space it was trained,
-  \item \xmlString{variance}, the variance of the ROM output within the input space it was trained,
-  \item \xmlString{numRuns}, the number of distinct model runs required to construct the ROM,
-  \item \xmlString{polyCoeffs}, the polynomial expansion coefficients (PCE moments) of the ROM.  These are
-    listed by each polynomial combination, with the polynomial order tags listed in the order of the variables
-    shown in the XML print.
-\end{itemize}
-
-%%%%% ROM Model - HDMRRom  %%%%%%%
-\subsubsection{HDMRRom}
-\label{subsubsec:HDMRRom}
-The HDMRRom sub-type contains a single ROM type, based on a Sobol decomposition scheme.
-%
-In Sobol decomposition, also known as high-density model reduction (HDMR, specifically Cut-HDMR),
-a model is approximated as as the sum of increasing-complexity interactions.  At its lowest level (order 1), it treats the function as a sum of the reference case plus a functional of each input dimesion separately.  At order 2, it adds functionals to consider the pairing of each dimension with each other dimension.  The benefit to this approach is considering several functions of small input cardinality instead of a single function with large input cardinality.  This allows reduced order models like generalized polynomial chaos (see \ref{subsubsec:GaussPolynomialRom}) to approximate the functionals accurately with few computations runs.
-%
-In order to use this ROM, the \xmlNode{ROM} attribute \xmlAttr{subType} needs to
-be \xmlString{HDMRRom} (see the example below).
-%
-The HDMRRom is dependent on specific sampling; thus, this ROM cannot be trained unless a
-Sobol or similar Sampler specifies this ROM in its input and is sampled in a MultiRun step.
-%
-In addition to the common \xmlNode{Target} and \xmlNode{Features}, this ROM requires
-the same nodes as the GaussPolynomialRom (see \ref{subsubsec:GaussPolynomialRom}.
-Additionally, this ROM requires the \xmlNode{SobolOrder} node.
-\begin{itemize}
-  \item \xmlNode{SobolOrder}, \xmlDesc{integer, required field},
-  indicates the maximum cardinality of the input space used in the subset functionals.  For example, order 1
-  includes only functionals of each independent dimension separately, while order 2 considers pair-wise
-  interactions.
-  %
-\end{itemize}
-\nb This ROM type must be trained from a Sobol decomposition training set.
-%
-Thus, it can only be trained from the outcomes of a Sobol sampler.
-Also, this ROM must be referenced in the Sobol sampler in order to
-accurately produce the necessary sparse grid points to train this ROM.
-Experience has shown order 2 Sobol decompositions to include the great majority of
-  uncertainty in most models.
-
-\textbf{Example:}
-{\footnotesize
-\begin{lstlisting}[style=XML,morekeywords={name,subType}]
-  <Samplers>
-    ...
-    <Sobol name="mySobol" parallel="0">
-      <variable name="x1">
-        <distribution>myDist1</distribution>
-      </variable>
-      <variable name="x2">
-        <distribution>myDist2</distribution>
-      </variable>
-      <ROM class = 'Models' type = 'ROM' >myHDMR</ROM>
-    </Sobol>
-    ...
-  </Samplers>
-  ...
-  <Models>
-    ...
-    <ROM name='myHDMR' subType='HDMRRom'>
-      <Target>ans</Target>
-      <Features>x1,x2</Features>
-      <SobolOrder>2</SobolOrder>
-      <IndexSet>TotalDegree</IndexSet>
-      <PolynomialOrder>4</PolynomialOrder>
-      <Interpolation quad='Legendre' poly='Legendre' weight='1'>x1</Interpolation>
-      <Interpolation quad='ClenshawCurtis' poly='Jacobi' weight='2'>x2</Interpolation>
-    </ROM>
-    ...
-  </Models>
-\end{lstlisting}
-}
-
-When Printing this ROM via an OutStreamManager (see \ref{sec:printing}), the available metrics are:
-\begin{itemize}
-  \item \xmlString{mean}, the mean value of the ROM output within the input space it was trained,
-  \item \xmlString{variance}, the roughly-approximated variance of the ROM output within the input space it
-    was trained.  It should be noted this is calculated as the sum of the variance of the constituent terms,
-    which neglects cross terms since cut-HDMR terms are not orthogonal.  Work is being done to fix this.
-  \item \xmlString{numRuns}, the number of distinct model runs required to construct the ROM,
-  \item \xmlString{indices}, the relative impact parameter of each subset to the total
-    variance (these are not Sobol sensitivity indices, but relative impacts of the impact subspace on the
-    variance of the whole expansion).
-\end{itemize}
-
-%%%%% ROM Model - MSR  %%%%%%%
-\subsubsection{MSR}
-\label{subsubsec:MSR}
-The MSR sub-type contains a class of ROMs that perform a topological
-decomposition of the data into approximately monotonic regions and fits weighted
-linear patches to the identified monotonic regions of the input space. Query
-points have estimated probabilities that they belong to each cluster. These
-probabilities can eitehr be used to give a smooth, weighted prediction based on
-the associated linear models, or a hard classification to a particular local
-linear model which is then used for prediction. Currently, the probability
-prediction can be done using kernel density estimation (KDE) or through a
-one-versus-one support vector machine (SVM).
-%
-
-In order to use this ROM, the \xmlNode{ROM} attribute \xmlAttr{subType} needs to
-be \xmlString{MSR} (see the associated example).
-%
-\subnodesIntro
-%
-\begin{itemize}
-  \item \xmlNode{persistence}, \xmlDesc{string, optional field}, specifies how
-  to define the hierarchical simplification by assigning a value to each local
-  minimum and maximum according to the one of the strategy options below:
-  \begin{itemize}
-    \item \texttt{difference} - The function value difference between the
-    extremum and its closest-valued neighboring saddle.
-    \item \texttt{probability} - The probability integral computed as the
-    sum of the probability of each point in a cluster divided by the count of
-    the cluster.
-    \item \texttt{count} - The count of points that flow to or from the
-    extremum.
-    % \item \xmlString{area} - The area enclosed by the manifold that flows to
-    % or from the extremum.
-  \end{itemize}
-  \default{\texttt{difference}}
-  \item \xmlNode{gradient}, \xmlDesc{string, optional field}, specifies the
-  method used for estimating the gradient, available options are:
-  \begin{itemize}
-    \item \texttt{steepest}
-    %\item \texttt{maxflow} \textit{(disabled)}
-  \end{itemize}
-  \default{\texttt{steepest}}
-  \item \xmlNode{simplification}, \xmlDesc{float, optional field}, specifies the
-  amount of noise reduction to apply before returning labels.
-  \default{0}
-  \item \xmlNode{graph} \xmlDesc{, string, optional field}, specifies the type
-  of neighborhood graph used in the algorithm, available options are:
-  \begin{itemize}
-    \item \texttt{beta skeleton}
-    \item \texttt{relaxed beta skeleton}
-    \item \texttt{approximate knn}
-    %\item \texttt{delaunay} \textit{(disabled)}
-  \end{itemize}
-  \default{\texttt{beta skeleton}}
-  \item \xmlNode{beta}, \xmlDesc{float in the range: (0,2], optional field}, is
-  only used when the \xmlNode{graph} is set to \texttt{beta skeleton} or
-  \texttt{relaxed beta skeleton}.
-  \default{1.0}
-  \item \xmlNode{knn}, \xmlDesc{integer, optional field}, is the number of
-  neighbors when using the \texttt{approximate knn} for the \xmlNode{graph}
-  sub-node and used to speed up the computation of other graphs by using the
-  approximate knn graph as a starting point for pruning. -1 means use a fully
-  connected graph.
-  \default{-1}
-  % \item \xmlNode{weighted}, \xmlDesc{boolean, optional}, a flag that specifies
-  % whether the regression models should be probability weighted.
-  % \default{False}
-  \item \xmlNode{partitionPredictor}, \xmlDesc{string, optional}, a flag that
-  specifies how the predictions for query point classification should be
-  performed. Available options are:
-  \begin{itemize}
-    \item \texttt{kde}
-    \item \texttt{svm}
-  \end{itemize}
-  \default{kde}
-  \item \xmlNode{smooth}, if this node is present, the ROM will blend the
-  estimates of all of the local linear models weighted by the probability the
-  query point is classified as belonging to that partition of the input space.
-  \item \xmlNode{kernel}, \xmlDesc{string, optional field}, this option is only
-  used when the \xmlNode{partitionPredictor} is set to \texttt{kde} and
-  specifies the type of kernel to use in the kernel density estimation.
-  Available options are:
-  \begin{itemize}
-    \item \texttt{uniform}
-    \item \texttt{triangular}
-    \item \texttt{gaussian}
-    \item \texttt{epanechnikov}
-    \item \texttt{biweight} or \texttt{quartic}
-    \item \texttt{triweight}
-    \item \texttt{tricube}
-    \item \texttt{cosine}
-    \item \texttt{logistic}
-    \item \texttt{silverman}
-    \item \texttt{exponential}
-  \end{itemize}
-  \default{gaussian}
-  \item \xmlNode{bandwidth}, \xmlDesc{float or string, optional field}, this
-  option is only used when the \xmlNode{partitionPredictor} is set to
-  \texttt{kde} and specifies the scale of the fall-off. A higher bandwidth
-  implies a smooother blending. If set to \texttt{variable}, then the bandwidth
-  will be set to the distance of the $k$-nearest neighbor of the query point
-  where $k$ is set by the \xmlNode{knn} parameter.
-  \default{1.}
-\end{itemize}
-
-\textbf{Example:}
-\begin{lstlisting}[style=XML,morekeywords={name,subType}]
-<Simulation>
-  ...
-  <Models>
-    ...
-    </ROM>
-    <ROM name='aUserDefinedName' subType='MSR'>
-       <Features>var1,var2,var3</Features>
-       <Target>result1,result2</Target>
-       <!-- <weighted>true</weighted> -->
-       <simplification>0.0</simplification>
-       <persistence>difference</persistence>
-       <gradient>steepest</gradient>
-       <graph>beta skeleton</graph>
-       <beta>1</beta>
-       <knn>8</knn>
-       <partitionPredictor>kde</partitionPredictor>
-       <kernel>gaussian</kernel>
-       <smooth/>
-       <bandwidth>0.2</bandwidth>
-     </ROM>
-    ...
-  </Models>
-  ...
-</Simulation>
-\end{lstlisting}
-
-%%%%% ROM Model - NDinvDistWeight  %%%%%%%
-\subsubsection{NDinvDistWeight}
-\label{subsubsec:NDinvDistWeight}
-The NDinvDistWeight sub-type contains a single ROM type, based on an
-$N$-dimensional inverse distance weighting formulation.
-%
-Inverse distance weighting (IDW) is a type of deterministic method for
-multivariate interpolation with a known scattered set of points.
-%
-The assigned values to unknown points are calculated via a weighted average of
-the values available at the known points.
-%
-
-In order to use this Reduced Order Model, the \xmlNode{ROM} attribute
-\xmlAttr{subType} needs to be xmlString{NDinvDistWeight} (see the example
-below).
-%
-\subnodeIntro
-
-\begin{itemize}
-  \item \xmlNode{p}, \xmlDesc{integer, required field}, must be greater than
-  zero and represents the ``power parameter''.
-  %
-  For the choice of value for \xmlNode{p},it is necessary to consider the degree
-  of smoothing desired in the interpolation/extrapolation, the density and
-  distribution of samples being interpolated, and the maximum distance over
-  which an individual sample is allowed to influence the surrounding ones (lower
-  $p$ means greater importance for points far away).
-  %
-\end{itemize}
-
-\textbf{Example:}
-\begin{lstlisting}[style=XML,morekeywords={name,subType}]
-<Simulation>
-  ...
-  <Models>
-    ...
-    <ROM name='aUserDefinedName' subType='NDinvDistWeight'>
-      <Features>var1,var2,var3</Features>
-      <Target>result1,result2</Target>
-      <p>3</p>
-     </ROM>
-    ...
-  </Models>
-  ...
-</Simulation>
-\end{lstlisting}
-
-
-%%%%% ROM Model - SciKitLearn  %%%%%%%
-\subsubsection{SciKitLearn}
-\label{subsubsec:SciKitLearn}
-The SciKitLearn sub-type represents the container of several ROMs available in
-RAVEN through the external library scikit-learn~\cite{SciKitLearn}.
-%
-
-In order to use this Reduced Order Model, the \xmlNode{ROM} attribute
-\xmlAttr{subType} needs to be \\ \xmlString{SciKitLearn} (i.e.
-\xmlAttr{subType}\textbf{\texttt{=}}\xmlString{SciKitLearn}).
-%
-The specifications of a \xmlString{SciKitLearn} ROM depend on the value assumed
-by the following sub-node within the main \xmlNode{ROM} XML node:
-\begin{itemize}
-  \item \xmlNode{SKLtype}, \xmlDesc{vertical bar (\texttt{|}) separated string,
-  required field}, contains a string that represents the ROM type to be used.
-  %
-  As mentioned, its format is:\\
-  \xmlNode{SKLtype}\texttt{mainSKLclass|algorithm}\xmlNode{/SKLtype} where the
-  first word (before the ``\texttt{|}'' symbol) represents the main class of
-  algorithms, and the second word (after the ``\texttt{|}'' symbol) represents
-  the specific algorithm.
-  %
-\end{itemize}
-Based on the \xmlNode{SKLtype} several different algorithms are available.
-%
-In the following paragraphs a brief explanation and the input requirements are
-reported for each of them.
-%
-%%%%% ROM Model - SciKitLearn: Linear Models %%%%%%%
-\paragraph{Linear Models}
-\label{LinearModels}
-The LinearModels' algorithms implement generalized linear models.
-%
-They include Ridge regression, Bayesian regression, lasso, and elastic net
-estimators computed with least angle regression and coordinate descent.
-%
-This class also implements stochastic gradient descent related algorithms.
-%
-In the following, all of the linear models available in RAVEN are reported.
-%
-\subparagraph{Linear Model: Automatic Relevance Determination Regression}
-\mbox{}
-\\The \textit{Automatic Relevance Determination} (ARD) regressor is a
-hierarchical Bayesian approach where hyperparameters explicitly represent the
-relevance of different input features.
-%
-These relevance hyperparameters determine the range of variation for the
-parameters relating to a particular input, usually by modelling the width of a
-zero-mean Gaussian prior on those parameters.
-%
-If the width of the Gaussian is zero, then those parameters are constrained to
-be zero, and the corresponding input cannot have any effect on the predictions,
-therefore making it irrelevant.
-%
-ARD optimizes these hyperparameters to discover which inputs are relevant.
-%
-\skltype{Automatic Relevance Determination regressor}{linear\_model|ARDRegression}.
-\begin{itemize}
-  \item \nIterDescriptionA{300}
-  \item \tolDescriptionA{1.e-3}
-  \item \xmlNode{alpha\_1}, \xmlDesc{float, optional field}, is a shape
-  hyperparameter for the Gamma distribution prior over the $\alpha$ parameter.
-  \default{ 1.e-6}
-  %
-  \item \xmlNode{alpha\_2}, \xmlDesc{float, optional field}, inverse scale
-  hyperparameter (rate parameter) for the Gamma distribution prior over the
-  $\alpha$ parameter.
-  \default{ 1.e-6}
-  %
-  \item \xmlNode{lambda\_1}, \xmlDesc{float, optional field}, shape
-  hyperparameter for the Gamma distribution prior over the $\lambda$ parameter.
-  \default{ 1.e-6}
-  %
-  \item \xmlNode{lambda\_2}, \xmlDesc{float, optional field}, inverse scale
-  hyperparameter (rate parameter) for the Gamma distribution prior over the
-  $\lambda$ parameter.
-  \default{ 1.e-6}
-  %
-  \item \xmlNode{compute\_score}, \xmlDesc{boolean, optional field}, if True,
-  compute the objective function at each step of the model.
-  \default{False}
-  %
-  \item \xmlNode{threshold\_lambda}, \xmlDesc{float, optional field}, specifies
-  the threshold for removing (pruning) weights with high precision from the
-  computation.
-  \default{ 1.e+4}
-  %
-  \item \fitInterceptDescription{True}
-  %
-  \item \normalizeDescription{False}
-  %
-  \item \verDescriptionA{False}
-\end{itemize}
-%%%%%%%%
-\subparagraph{Linear Model: Bayesian ridge regression}
-\mbox{}
-
-The \textit{Bayesian ridge regression} estimates a probabilistic model of the
-regression problem as described above.
-%
-The prior for the parameter $w$ is given by a spherical Gaussian:
-\begin{equation}
-p(w|\lambda) =\mathcal{N}(w|0,\lambda^{-1}\bold{I_{p}})
-\end{equation}
-The priors over $\alpha$ and $\lambda$ are chosen to be gamma distributions, the
-conjugate prior for the precision of the Gaussian.
-%
-The resulting model is called Bayesian ridge regression, and is similar to the
-classical ridge regression.
-%
-The parameters $w$, $\alpha$, and $\lambda$ are estimated jointly during the fit
-of the model.
-%
-The remaining hyperparameters are the parameters of the gamma priors over
-$\alpha$ and $\lambda$.
-%
-These are usually chosen to be non-informative.
-%
-The parameters are estimated by maximizing the marginal log likelihood.
-%
-\skltype{Bayesian ridge regressor}{linear\_model|BayesianRidge}
-\begin{itemize}
-  \item \nIterDescriptionA{300}
-  \item \tolDescriptionA{1.e-3}
-  \item \xmlNode{alpha\_1}, \xmlDesc{float, optional field}, is a shape
-  hyperparameter for the Gamma distribution prior over the $\alpha$ parameter.
-  \default{ 1.e-6}
-  %
-  \item \xmlNode{alpha\_2}, \xmlDesc{float, optional field}, inverse scale
-  hyperparameter (rate parameter) for the Gamma distribution prior over the
-  $\alpha$ parameter.
-  \default{ 1.e-6}
-  %
-  \item \xmlNode{lambda\_1}, \xmlDesc{float, optional field}, shape
-  hyperparameter for the Gamma distribution prior over the $\lambda$ parameter.
-  \default{ 1.e-6}
-  %
-  \item \xmlNode{lambda\_2}, \xmlDesc{float, optional field}, inverse scale
-  hyperparameter (rate parameter) for the Gamma distribution prior over the
-  $\lambda$ parameter.
-  \default{ 1.e-6}
-  %
-  \item \xmlNode{compute\_score}, \xmlDesc{boolean, optional field}, if True,
-  compute the objective function at each step of the model.
-  \default{False}
-  %
-  \item \fitInterceptDescription{True}
-  \item \normalizeDescription{False}
-  \item \verDescriptionA{False}
-\end{itemize}
-%%%%%%%
-\subparagraph{Linear Model: Elastic Net}
-\mbox{}
-\\The \textit{Elastic Net} is a linear regression technique with combined L1 and
-L2 priors as regularizers.
-%
-It minimizes the objective function:
-\begin{equation}
-1/(2*n_{samples}) *||y - Xw||^2_2+alpha*l1\_ratio*||w||_1 + 0.5 *alpha*(1 - l1\_ratio)*||w||^2_2
-\end{equation}
-
-\skltype{Elastic Net regressor}{linear\_model|ElasticNet}
-\begin{itemize}
-  \item \xmlNode{alpha}, \xmlDesc{float, optional field}, specifies a constant
-  that multiplies the penalty terms.
-  %
-  $alpha = 0$ is equivalent to an ordinary least square, solved by the
-  \textbf{LinearRegression} object.
-  \default{1.0}
-  %
-  \item \xmlNode{l1\_ratio}, \xmlDesc{float, optional field}, specifies the
-  ElasticNet mixing parameter, with $0 <= l1\_ratio <= 1$.
-  %
-  For $l1\_ratio = 0$ the penalty is an L2 penalty.
-  %
-  For $l1\_ratio = 1$ it is an L1 penalty.
-  %
-  For $0 < l1\_ratio < 1$, the penalty is a combination of L1 and L2.
-  %
-  \default{0.5}
-  \item \fitInterceptDescription{True}
-  \item \normalizeDescription{False}
-  \item \maxIterDescription{1000}
-  \item \tolDescriptionB{1.e-4}
-  \item \warmStartDescription{False}
-  \item \positiveDescription{False}
-  %
-\end{itemize}
-%%%%%%%%
-\subparagraph{Linear Model: Elastic Net CV}
-\mbox{}
-\\The \textit{Elastic Net CV} is a linear regression similar to the Elastic Net
-model but with an iterative fitting along a regularization path.
-%
-The best model is selected by cross-validation.
-%
-
-\skltype{Elastic Net CV regressor}{linear\_model|ElasticNetCV}
-\begin{itemize}
-  \item \xmlNode{l1\_ratio}, \xmlDesc{float, optional field},
-  %
-  Float flag between 0 and 1 passed to ElasticNet (scaling between l1 and l2
-  penalties).
-  %
-  For $l1\_ratio = 0$ the penalty is an L2 penalty.
-  %
-  For $l1\_ratio = 1$ it is an L1 penalty.
-  %
-  For $0 < l1\_ratio < 1$, the penalty is a combination of L1 and L2 This
-  parameter can be a list, in which case the different values are tested by
-  cross-validation and the one giving the best prediction score is used.
-  %
-  Note that a good choice of list of values for $l1\_ratio$ is often to put more
-  values close to 1 (i.e. Lasso) and less close to 0 (i.e. Ridge), as in [.1,
-  .5, .7, .9, .95, .99, 1].
-  %
-  \default{0.5}
-  \item \xmlNode{eps}, \xmlDesc{float, optional field}, specifies the length of
-  the path.
-  %
-  eps=1e-3 means that $alpha\_min / alpha\_max = 1e-3$.
-  %
-  \default{0.001}
-  \item \xmlNode{n\_alphas}, \xmlDesc{integer, optional field}, is the number of
-  alphas along the regularization path used for each $l1\_ratio$.
-  %
-  \default{100}
-  \item \precomputeDescription{'auto'}
-  \item \maxIterDescription{1000}
-  \item \tolDescriptionB{1.e-4}
-  %
-  \item \positiveDescription{False}
-  %
-\end{itemize}
-%%%%%%
-\subparagraph{Linear Model: Least Angle Regression model}
-\mbox{}
-\\The \textit{Least Angle Regression model} (LARS) is a regression algorithm for
-high-dimensional data.
-%
-The LARS algorithm provides a means of producing an estimate of which variables
-to include, as well as their coefficients, when a response variable is
-determined by a linear combination of a subset of potential covariates.
-%
-
-\skltype{Least Angle Regression model}{linear\_model|Lars}
-\begin{itemize}
-  \item \xmlNode{n\_nonzero\_coef}, \xmlDesc{integer, optional field},
-  represents the target number of non-zero coefficients.
-  %
-  \default{500}
-  \item \fitInterceptDescription{True}
-  \item \verDescriptionA{False}
-  \item \precomputeDescription{'auto'}
-  \item \normalizeDescription{True}
-  \item \xmlNode{eps}, \xmlDesc{float, optional field}, represents the machine
-  precision regularization in the computation of the Cholesky diagonal factors.
-  %
-  Increase this for very ill-conditioned systems.
-  %
-  Unlike the \xmlNode{tol} parameter in some iterative optimization-based
-  algorithms, this parameter does not control the tolerance of the optimization.
-  %
-  \default{2.2204460492503131e-16}
-  \item \xmlNode{fit\_path}, \xmlDesc{boolean, optional field}, if True the
-  full path is stored in the coef\_path\_attribute.
-  %
-  If you compute the solution for a large problem or many targets, setting
-  fit\_path to False will lead to a speedup, especially with a small alpha.
-  %
-  \default{True}
-  %
-\end{itemize}
-%%%%%%
-\subparagraph{Linear Model: Cross-validated Least Angle Regression model}
-\mbox{}
-\\The \textit{Cross-validated Least Angle Regression model} is a regression
-algorithm for high-dimensional data.
-%
-It is similar to the LARS method, but the best model is selected by
-cross-validation.
-%
-\skltype{Cross-validated Least Angle Regression model}{linear\_model|LarsCV}
-\begin{itemize}
-  \item \fitInterceptDescription{True}
-  \item \verDescriptionA{False}
-  \item \normalizeDescription{True}
-  \item \precomputeDescription{'auto'}
-  \item \maxIterDescription{500}
-  \item \nAlphasDescription{1000}
-  \item \xmlNode{eps}, \xmlDesc{float, optional field}, represents the
-  machine-precision regularization in the computation of the Cholesky diagonal
-  factors.
-  %
-  Increase this for very ill-conditioned systems.
-  %
-  Unlike the \textit{tol} parameter in some iterative optimization-based
-  algorithms, this parameter does not control the tolerance of the optimization.
-  %
-  \default{2.2204460492503131e-16}
-\end{itemize}
-\subparagraph{Linear Model trained with L1 prior as regularizer (aka the Lasso)}
-\mbox{}
-\\The \textit{Linear Model trained with L1 prior as regularizer (Lasso)} is a
-shrinkage and selection method for linear regression.
-%
-It minimizes the usual sum of squared errors, with a bound on the sum of the
-absolute values of the coefficients.
-%
-\skltype{Linear Model trained with L1 prior as regularizer
-  (Lasso)}{linear\_model|Lasso}
-\begin{itemize}
-  \item \xmlNode{alpha}, \xmlDesc{float, optional field}, sets a constant
-  multiplier for the L1 term.
-  %
-  alpha = 0 is equivalent to an ordinary least square, solved by the
-  LinearRegression object.
-  %
-  For numerical reasons, using alpha = 0 with the Lasso object is not advised
-  and you should instead use the LinearRegression object.
-  %
-  \default{1.0}
-  %
-  \item \fitInterceptDescription{True}
-  \item \normalizeDescription{False}
-  \item \precomputeDescription{False}
-  \nb For sparse input this option is always True to preserve sparsity.
-  \item \maxIterDescription{1000}
-  \item \tolDescriptionB{1.e-4}
-  \item \warmStartDescription{False}
-  \item \positiveDescription{False}
-\end{itemize}
-
-\subparagraph{Lasso linear model with iterative fitting along a regularization
-  path}
-\mbox{}
-
-The \textit{Lasso linear model with iterative fitting along a regularization
-path} is an algorithm of the Lasso family, that computes the linear regressor weights,
-identifying the regularization path in an iterative fitting (see http://www.jstatsoft.org/v33/i01/paper)
-
-\skltype{Lasso linear model with iterative fitting along a regularization path
-regressor}{linear\_model|LassoCV}
-\begin{itemize}
-  \item \xmlNode{eps}, \xmlDesc{float, optional field}, represents the length of
-  the path.
-  %
-  eps=1e-3 means that alpha\_min / alpha\_max = 1e-3.
-  %
-  \default{1.0e-3}
-  %
-  \item \xmlNode{n\_alphas}, \xmlDesc{int, optional field}, sets the number of
-  alphas along the regularization path.
-  %
-  \default{100}
-  %
-  \item \xmlNode{alphas}, \xmlDesc{numpy array, optional field}, lists the
-  locations of the alphas used to compute the models.
-  %
-  \default{None}
-  %
-  If None, alphas are set automatically.
-  \item \precomputeDescription{'auto'}
-  \item \maxIterDescription{1000}
-  \item \tolDescriptionB{1.e-4}
-  \item \verDescriptionB{False}
-  \item \positiveDescription{False}
-\end{itemize}
-
-\subparagraph{Lasso model fit with Least Angle Regression}
-\mbox{}
-
-\textit{Lasso model fit with Least Angle Regression} (aka Lars)
-It is a Linear Model trained with an L1 prior as regularizer.
-In order to use the \textit{Least Angle Regression model regressor}, the user needs to set the sub-node
-%
-\skltype{Least Angle Regression model
-regressor}{linear\_model|LassoLars}
-
-\begin{itemize}
-  \item \xmlNode{alpha}, \xmlDesc{float, optional field}, specifies a constant
-  that multiplies the penalty terms.
-  %
-  $alpha = 0$ is equivalent to an ordinary least square, solved by the
-  \textbf{LinearRegression} object.
-  \default{1.0}
-  %
-  \item \fitInterceptDescription{True}
-  \item \verDescriptionB{False}
-  \item \normalizeDescription{True}
-  \item \precomputeDescription{'auto'}
-  \item \maxIterDescription{500}
-  \item \xmlNode{eps}, \xmlDesc{float, optional field}, sets the machine
-  precision regularization in the computation of the Cholesky diagonal factors.
-  %
-  Increase this for very ill-conditioned systems.
-  %
-  \default{2.2204460492503131e-16}
-\end{itemize}
-
-\subparagraph{Cross-validated Lasso, using the LARS algorithm}
-\mbox{}
-
-The \textit{Cross-validated Lasso, using the LARS algorithm} is a
-cross-validated Lasso, using the LARS algorithm.
-
-\skltype{Cross-validated Lasso, using the LARS algorithm
-regressor}{linear\_model|LassoLarsCV}
-
-\begin{itemize}
-  \item \fitInterceptDescription{True}
-  \item \verDescriptionB{False}
-  \item \normalizeDescription{True}
-  \item \precomputeDescription{'auto'}
-  \item \maxIterDescription{500}
-  \item \nAlphasDescription{1000}
-  \item \xmlNode{eps}, \xmlDesc{float, optional field}, specifies the machine
-  precision regularization in the computation of the Cholesky diagonal factors.
-  %
-  Increase this for very ill-conditioned systems.
-  %
-  \default{2.2204460492503131e-16}
-\end{itemize}
-
-\subparagraph{Lasso model fit with Lars using BIC or AIC for model selection}
-\mbox{}
-
-The \textit{Lasso model fit with Lars using BIC or AIC for model selection} is
-a Lasso model fit with Lars using BIC or AIC for model selection.
-%\maljdan{redundant}
-The optimization objective for Lasso is:
-$(1 / (2 * n\_samples)) * ||y - Xw||^2_2 + alpha * ||w||_1$
-AIC is the Akaike information criterion and BIC is the Bayes information
-criterion.
-%
-Such criteria are useful in selecting the value of the regularization parameter
-by making a trade-off between the goodness of fit and the complexity of the
-model.
-%
-A good model explains the data well while maintaining simplicity.
-%
-\skltype{Lasso model fit with Lars using BIC or AIC for
-  model selection regressor}{linear\_model|LassoLarsIC}
-\begin{itemize}
-  \item \xmlNode{criterion}, \xmlDesc{`bic' | `aic' }, specifies the type of
-  criterion to use.
-  %
-  \default{'aic'}
-  %
-  \item \fitInterceptDescription{True}
-  \item \verDescriptionB{False}
-  \item \normalizeDescription{True}
-  \item \precomputeDescription{'auto'}
-  \item \maxIterDescription{500}
-  \item \xmlNode{eps}, \xmlDesc{float, optional field}, represents the machine
-  precision regularization in the computation of the Cholesky diagonal factors.
-  %
-  Increase this for very ill-conditioned systems.
-  %
-  Unlike the tol parameter in some iterative optimization-based algorithms, this
-  parameter does not control the tolerance of the optimization.
-  %
-  %
-  \default{2.2204460492503131e-16}
-\end{itemize}
-
-\subparagraph{Ordinary least squares Linear Regression}
-\mbox{}
-
-The \textit{Ordinary least squares Linear Regression} is a method for
-estimating the unknown parameters in a linear regression model, with the goal of
-minimizing the differences between the observed responses in some arbitrary
-dataset and the responses predicted by the linear approximation of the data.
-%
-\skltype{Ordinary least squares Linear
-Regressor}{linear\_model|LinearRegression}
-
-\begin{itemize}
-  \item \fitInterceptDescription{True}
-  \item \normalizeDescription{False}
-\end{itemize}
-
-\subparagraph{Logistic Regression}
-\mbox{}
-\\The \textit{Logistic Regression} implements L1 and L2 regularized logistic
-regression using the liblinear library.
-%
-It can handle both dense and sparse input.
-%
-This regressor uses C-ordered arrays or CSR matrices containing 64-bit floats
-for optimal performance; any other input format will be converted (and copied).
-%
-\skltype{Logistic Regressor}{linear\_model|LogisticRegression}
-\begin{itemize}
-  \item \xmlNode{penalty}, \xmlDesc{string, `l1' or `l2'}, specifies the norm
-  used in the penalization.
-  %
-  \default{'l2'}
-  %}
-  \item \xmlNode{dual}, \xmlDesc{boolean}, specifies the dual or primal
-  formulation.
-  %
-  Dual formulation is only implemented for the l2 penalty.
-  %
-  Prefer dual=False when n\_samples $>$ n\_features.
-  %
-  \default{False}
-  %
-  \item \xmlNode{C}, \xmlDesc{float, optional field}, is the inverse of the
-  regularization strength; must be a positive float.
-  %
-  Like in support vector machines, smaller values specify stronger
-  regularization.
-  %
-  \default{1.0}
-  \item \xmlNode{fit\_intercept}, \xmlDesc{boolean}, specifies if a constant
-  (a.k.a. bias or intercept) should be added to the decision function.
-  %
-  \default{True}
-  \item \xmlNode{intercept\_scaling}, \xmlDesc{float, optional field}, when
-  self.fit\_intercept is True, instance vector x becomes [x,
-  self.intercept\_scaling], i.e. a ``synthetic'' feature with constant value
-  equal to intercept\_scaling is appended to the instance vector.
-  %
-  The intercept becomes intercept\_scaling * synthetic feature
-  weight.
-  \nb The synthetic feature weight is subject to l1/l2 regularization as are all
-  other features.
-  %
-  To lessen the effect of regularization on synthetic feature weight (and
-  therefore on the intercept) intercept\_scaling has to be increased.
-  \default{1.0}
-  \item \xmlNode{class\_weight}, \xmlDesc{dict, or 'balanced', optional}
-  Weights associated with classes in the form \{class\_label: weight\}. If not given, all classes are supposed to have weight one.
-  %
-  The ``balanced'' mode uses the values of y to automatically adjust weights inversely proportional to class frequencies in the
-  input data as n\_samples / (n\_classes * np.bincount(y))
-  %
-  Note that these weights will be multiplied with sample\_weight (passed through the fit method) if sample\_weight is specified.
-  %
-  New in version 0.17: class\_weight=’balanced’ instead of deprecated class\_weight=’auto’.
-  %
-  \default{None}
-  %
-  \item \randomStateDescription{None}
-  \item \tolDescriptionC{0.0001}
-\end{itemize}
-
-\subparagraph{Multi-task Lasso model trained with L1/L2 mixed-norm as
-  regularizer}
-\mbox{}
-\\The \textit{Multi-task Lasso model trained with L1/L2 mixed-norm as
-  regularizer} is a regressor where the optimization objective for Lasso is:
-$(1 / (2 * n\_samples)) * ||Y - XW||^2_{Fro} + alpha * ||W||_{21}$
-Where:
-$||W||_{21} = \sum_i \sqrt{\sum_j w_{ij}^2}$
-i.e. the sum of norm of each row.
-%
-\skltype{Multi-task Lasso model trained with L1/L2
-  mixed-norm as regularizer regressor}{linear\_model|MultiTaskLasso}
-\begin{itemize}
-  \item \xmlNode{alpha}, \xmlDesc{float, optional field}, sets the constant
-  multiplier for the L1/L2 term.
-  %
-  \default{1.0}
-  \item \fitInterceptDescription{True}
-  \item \normalizeDescription{False}
-  \item \maxIterDescription{1000}
-  \item \tolDescriptionB{1.e-4}
-  \item \warmStartDescription{False}
-\end{itemize}
-
-\subparagraph{Multi-task Elastic Net model trained with L1/L2 mixed-norm as
-  regularizer}
-\mbox{}
-
-The \textit{Multi-task Elastic Net model trained with L1/L2 mixed-norm as
-  regularizer} is a regressor where the optimization objective for
-MultiTaskElasticNet is:
-$(1 / (2 * n\_samples)) * ||Y - XW||^{Fro}_2
-+ alpha * l1\_ratio * ||W||_{21}
-+ 0.5 * alpha * (1 - l1\_ratio) * ||W||_{Fro}^2$
-Where:
-$||W||_{21} = \sum_i \sqrt{\sum_j w_{ij}^2}$
-i.e. the sum of norm of each row.
-%
-\skltype{Multi-task ElasticNet model trained with L1/L2
-  mixed-norm as regularizer regressor}{linear\_model|MultiTaskElasticNet}
-\begin{itemize}
-  \item \xmlNode{alpha}, \xmlDesc{float, optional field}, represents a constant
-  multiplier for the L1/L2 term.
-  %
-  \default{1.0}
-  \item \xmlNode{l1\_ratio}, \xmlDesc{float}, represents the Elastic Net mixing
-  parameter, with $0 < l1\_ratio \leq 1$.
-  %
-  For $l1\_ratio = 0$ the penalty is an L1/L2 penalty.
-  %
-  For $l1\_ratio = 1$ it is an L1 penalty.
-  %
-  For $0 < l1\_ratio < 1$, the penalty is a combination of L1/L2
-  and L2.
-  %
-  \default{0.5}
-  %
-  \item \fitInterceptDescription{True}
-  \item \normalizeDescription{False}
-  \item \maxIterDescription{}
-  \item \tolDescriptionB{1.e-4}
-  \item \warmStartDescription{False}
-\end{itemize}
-
-\subparagraph{Orthogonal Mathching Pursuit model (OMP)}
-\mbox{}
-
-The \textit{Orthogonal Mathching Pursuit model (OMP)} is a type of sparse
-approximation which involves finding the ``best matching'' projections of
-multidimensional data onto an over-complete dictionary, $D$.
-%
-\skltype{Orthogonal Mathching Pursuit model (OMP)
-regressor}{linear\_model|OrthogonalMatchingPursuit}
-\begin{itemize}
-  \item \xmlNode{n\_nonzero\_coefs}, \xmlDesc{int, optional field}, represents
-  the desired number of non-zero entries in the solution.
-  %
-  If None, this value is set to 10\% of n\_features.
-  %
-  \default{None}
-  \item \xmlNode{tol}, \xmlDesc{float, optional field}, specifies the maximum
-  norm of the residual.
-  %
-  If not None, overrides n\_nonzero\_coefs.
-  %
-  \default{None}
-  %
-  \item \fitInterceptDescription{True}
-  \item \normalizeDescription{True}
-  \item \xmlNode{precompute}, \xmlDesc{\{True, False, `auto'\}}, specifies
-  whether to use a precomputed Gram and Xy matrix to speed up calculations.
-  %
-  Improves performance when n\_targets or n\_samples is very large.
-  %
-  \nb If you already have such matrices, you can pass them directly to the
-  fit method.
-  %
-  \default{`auto'}
-\end{itemize}
-
-\subparagraph{Cross-validated Orthogonal Mathching Pursuit model (OMP)}
-\mbox{}
-
-The \textit{Cross-validated Orthogonal Mathching Pursuit model (OMP)} is a
-regressor similar to OMP which has good performance in sparse recovery.
-%
-\skltype{Cross-validated Orthogonal Mathching Pursuit model (OMP)
-regressor}{linear\_model|OrthogonalMatchingPursuitCV}
-\begin{itemize}
-  \item \fitInterceptDescription{True}
-  \item \normalizeDescription{True}
-  \item \maxIterDescription{None}
-  %
-  Maximum number of iterations to perform, therefore maximum features to
-  include 10\% of n\_features but at least 5 if available.
-  %
-  \item \xmlNode{cv}, \xmlDesc{cross-validation generator, optional},
-  %
-  see sklearn.cross\_validation.
-  %
-  \default{None}
-  \item \verDescriptionB{False}
-\end{itemize}
-
-\subparagraph{Passive Aggressive Classifier}
-\mbox{}
-\\The \textit{Passive Aggressive Classifier} is a principled approach to linear
-classification that advocates minimal weight updates i.e., the least required
-to correctly classify the current training instance.
-%
-\skltype{Passive Aggressive
-Classifier}{linear\_model|PassiveAggressiveClassifier}
-\begin{itemize}
-  \item \xmlNode{C}, \xmlDesc{float}, specifies the maximum step size
-  (regularization).
-  %
-  \default{1.0}
-  %
-  \item \fitInterceptDescription{True}
-  \item \nIterDescriptionB{5}
-  \item \shuffleDescription{True}
-  \item \randomStateDescription{None}
-  \item \verDescriptionB{0}
-  \item \xmlNode{loss}, \xmlDesc{string, optional field}, the loss function to
-  be used:
-  \begin{itemize}
-    \item hinge: equivalent to PA-I (http://jmlr.csail.mit.edu/papers/volume7/crammer06a/crammer06a.pdf)
-    \item squared\_hinge: equivalent to PA-II (http://jmlr.csail.mit.edu/papers/volume7/crammer06a/crammer06a.pdf)
-  \end{itemize}
-  %
-  \default{'hinge'}
-  %
-  \item \warmStartDescription{False}
-\end{itemize}
-
-\subparagraph{Passive Aggressive Regressor}
-\mbox{}
-\\The \textit{Passive Aggressive Regressor} is similar to the Perceptron in that
-it does not require a learning rate.
-%
-However, contrary to the Perceptron, this regressor includes a regularization
-parameter, $C$.
-
-\skltype{Passive Aggressive Regressor}{linear\_model|PassiveAggressiveRegressor}
-\begin{itemize}
-  \item \xmlNode{C}, \xmlDesc{float}, sets the maximum step size
-  (regularization).
-  %
-  \default{1.0}
-  %
-  \item \xmlNode{epsilon}, \xmlDesc{float}, if the difference between the
-  current prediction and the correct label is below this threshold, the model is
-  not updated.
-  %
-  \default{0.1}
-  %
-  \item \fitInterceptDescription{True}
-  \item \nIterDescriptionB{5}
-  \item \shuffleDescription{True}
-  \item \randomStateDescription{None}
-  \item \verDescriptionB{0}
-  \item \xmlNode{loss}, \xmlDesc{string, optional field}, specifies the loss
-  function to be used:
-  \begin{itemize}
-    \item epsilon\_insensitive: equivalent to PA-I in the reference paper (http://jmlr.csail.mit.edu/papers/volume7
-    /crammer06a/crammer06a.pdf).
-    \item squared\_epsilon\_insensitive: equivalent to PA-II in the reference paper (http://jmlr.csail.mit.edu/papers
-    /volume7/crammer06a/crammer06a.pdf).
-  \end{itemize}
-  %
-  \default{'epsilon\_insensitive'}
-  %
-  \item \warmStartDescription{False}
-\end{itemize}
-
-\subparagraph{Perceptron}
-\mbox{}
-
-The \textit{Perceptron} method is an algorithm for supervised classification of
-an input into one of several possible non-binary outputs.
-%
-It is a type of linear classifier, i.e. a classification algorithm that makes
-its predictions based on a linear predictor function combining a set of weights
-with the feature vector.
-%
-The algorithm allows for online learning, in that it processes elements in the
-training set one at a time.
-%
-\skltype{Perceptron classifier}{linear\_model|Perceptron}
-\begin{itemize}
-  \item \xmlNode{penalty}, \xmlDesc{None, `l2' or `l1' or `elasticnet'}, defines
-  the penalty (aka regularization term) to be used.
-  %
-  \default{None}
-  %
-  \item \xmlNode{alpha}, \xmlDesc{float}, sets the constant multiplier for the
-  regularization term if regularization is used.
-  %
-  \default{0.0001}
-  \item \fitInterceptDescription{True}
-  \item \nIterDescriptionB{5}
-  \item \shuffleDescription{True}
-  \item \randomStateDescription{0}
-  \item \verDescriptionB{0}
-  \item \xmlNode{eta0}, \xmlDesc{double, optional field}, defines the constant
-  multiplier for the updates.
-  %
-  \default{1.0}
-  %
-  \item \xmlNode{class\_weight}, \xmlDesc{dict, \{class\_label: weight\} or “balanced” or None, optional}
-  Preset for the class\_weight fit parameter.
-  %
-  Weights associated with classes. If not given, all classes are supposed to have weight one.
-  %
-  The “balanced” mode uses the values of y to automatically adjust weights inversely proportional to class
-  frequencies in the input data as n\_samples / (n\_classes * np.bincount(y))
-  %
-  \item \warmStartDescription{False}
-\end{itemize}
-
-\subparagraph{Randomized Lasso}
-\mbox{}
-\\The \textit{Randomized Lasso} works by resampling the training data and
-computing a Lasso on each resampling.
-%
-In short, the features selected more often are good features.
-%
-It is also known as stability selection.
-%
-\skltype{Randomized Lasso regressor}{linear\_model|RandomizedLasso}
-\begin{itemize}
-  \item \xmlNode{alpha}, \xmlDesc{float, `aic', or `bic', optional}, defines the
-  regularization parameter $\alpha$ in the Lasso.
-  %
-  \default{`aic'}
-  %
-  \item \xmlNode{scaling}, \xmlDesc{float, optional field}, specifies the alpha
-  parameter used to randomly scale the
-  %
-  Should be between 0 and 1.
-  %
-  \default{0.5}
-  %
-  \item \xmlNode{sample\_fraction}, \xmlDesc{float, optional field}, defines
-  the fraction of samples to be used in each randomized design.
-  %
-  Should be between 0 and 1.
-  %
-  If 1, all samples are used.
-  %
-  \default{0.75}
-  %
-  \item \xmlNode{n\_resampling}, \xmlDesc{int, optional field}, is the number of
-  randomized models used.
-  %
-  \default{200}
-  %
-  \item \xmlNode{selection\_threshold}, \xmlDesc{float, optional field}, sets
-  the score above for which features should be selected.
-  %
-  \default{0.25}
-  %
-  \item \fitInterceptDescription{True}
-  \item \verDescriptionB{False}
-  \item \normalizeDescription{True}
-  \item \precomputeDescription{`auto'}
-  \item \maxIterDescription{500}
-  \item \xmlNode{eps}, \xmlDesc{float, optional field}, defines the machine
-  precision regularization in the computation of the Cholesky diagonal factors.
-  %
-  Increase this for very ill-conditioned systems.
-  %
-  Unlike the `tol' parameter in some iterative optimization-based algorithms,
-  this parameter does not control the tolerance of the optimization.
-  %
-  \default{2.2204460492503131e-16}
-  %
-  \item \xmlNode{random\_state}, \xmlDesc{int, RandomState instance or None,
-  optional}, if int, random\_state is the seed used by the random number
-  generator; If RandomState instance, random\_state is the random
-  number generator; If None, the random number generator is the RandomState
-  instance used by np.random.
-  %
-  \default{None}
-\end{itemize}
-
-% TODO document n_jobs
-% TODO document pre_dispatch
-% TODO document memory
-
-\subparagraph{Randomized Logistic Regression}
-\mbox{}
-
-The \textit{Randomized Logistic Regression} works by resampling the training
-data and computing a logistic regression on each resampling.
-%
-In short, the features selected more often are good features.
-%
-It is also known as stability selection.
-%
-\skltype{Randomized Logistic
-Regressor}{linear\_model|RandomizedLogisticRegression}
-\begin{itemize}
-  \item \xmlNode{C}, \xmlDesc{float, optional field}, specifies the
-  regularization parameter $C$ in the LogisticRegression.
-  %
-  \default{1}
-  %
-  \item \xmlNode{scaling}, \xmlDesc{float, optional field (default=0.5)}, sets
-  the alpha parameter used to randomly scale
-  the features.
-  %
-  Should be between 0 and 1.
-  %
-  \default{0.5}
-  %
-  \item \xmlNode{sample\_fraction}, \xmlDesc{float, optional field}, is the
-  fraction of samples to be used in each randomized design.
-  %
-  Should be between 0 and 1.
-  %
-  If 1, all samples are used.
-  %
-  \default{0.75}
-  %
-  \item \xmlNode{n\_resampling}, \xmlDesc{int, optional field}, sets the number
-  of randomized models.
-  %
-  \default{200}
-  %
-  \item \xmlNode{selection\_threshold}, \xmlDesc{float, optional field}, sets
-  the score above which features should be selected.
-  %
-  \default{0.25}
-  %
-  \item \fitInterceptDescription{True}
-  %
-  \item \verDescriptionB{False}
-  \item \normalizeDescription{True}
-  \item \tolDescriptionC{}
-  \default{1=e-3}
-  %
-  \item \xmlNode{random\_state}, \xmlDesc{int, RandomState instance or None,
-  optional}, if int, random\_state is the seed used by the random number
-  generator; If RandomState instance, random\_state is the random
-  number generator; If None, the random number generator is the RandomState
-  instance used by np.random.
-  %
-  \default{None}
-  %
-\end{itemize}
-
-% TODO document n_jobs
-% TODO document pre_dispatch
-% TODO document memory
-
-\subparagraph{Linear least squares with l2 regularization}
-\mbox{}
-\\The \textit{Linear least squares with l2 regularization} solves a regression
-model where the loss function is the linear least squares function and the
-regularization is given by the l2-norm.
-%
-Also known as Ridge Regression or Tikhonov regularization.
-%
-This estimator has built-in support for multivariate regression (i.e., when y
-is a 2d-array of shape [n\_samples, n\_targets]).
-%
-\skltype{Linear least squares with l2 regularization}{linear\_model|Ridge}
-\begin{itemize}
-  \item \xmlNode{alpha}, \xmlDesc{float, array-like},
-  %
-  shape = [n\_targets] Small positive values of alpha improve the
-  conditioning of the problem and reduce the variance of the estimates.
-  %
-  Alpha corresponds to $(2*C)^-1$ in other linear models such as
-  LogisticRegression or LinearSVC.
-  %
-  If an array is passed, penalties are assumed to be specific to the targets.
-  %
-  Hence they must correspond in number.
-  %
-  \default{1.0}
-  %
-  \item \fitInterceptDescription{True}
-  \item \maxIterDescription{determined by scipy.sparse.linalg.}
-  \item \normalizeDescription{False}
-  \item \solverDescription
-  \default{`auto'}
-\end{itemize}
-
-%TODO document copy_X
-%TODO document tol
-%TODO document random_state
-
-\subparagraph{Classifier using Ridge regression}
-\mbox{}
-
-The \textit{Classifier using Ridge regression} is a classifier based on linear
-least squares with l2 regularization.
-\skltype{Classifier using Ridge regression}{linear\_model|RidgeClassifier}
-
-\begin{itemize}
-  \item \xmlNode{alpha}, \xmlDesc{float}, small positive values of alpha improve
-  the conditioning of the problem and reduce the variance of the estimates.
-  %
-  Alpha corresponds to $(2*C)^-1$ in other linear models such as
-  LogisticRegression or LinearSVC.
-  %
-  \default{1.0}
-  %
-  \item \xmlNode{class\_weight}, \xmlDesc{dict, optional field}, specifies
-  weights associated with classes in the form {class\_label: weight}.
-  %
-  If not given, all classes are assumed to have weight one.
-  %
-  \default{None}
-  %
-  \item \fitInterceptDescription{True}
-  \item \maxIterDescription{determined by scipy.sparse.linalg.}
-  \item \normalizeDescription{False}
-  \item \solverDescription
-  \default{`auto'}
-  \item \xmlNode{tol}, \xmlDesc{float}, defines the required precision of the
-  solution.
-  \default{0.001}
-\end{itemize}
-
-%TODO document random_state
-%TODO document copy_X
-
-\subparagraph{Ridge classifier with built-in cross-validation}
-\mbox{}
-\\The \textit{Ridge classifier with built-in cross-validation} performs
-Generalized Cross-Validation, which is a form of efficient leave-one-out
-cross-validation.
-%
-Currently, only the n\_features $>$ n\_samples case is handled efficiently.
-%
-\skltype{Ridge classifier with built-in cross-validation
-classifier}{linear\_model|RidgeClassifierCV}
-\begin{itemize}
-  \item \xmlNode{alphas}, \xmlDesc{numpy array of shape [n\_alphas]}, is an
-  array of alpha values to try.
-  %
-  Small positive values of alpha improve the conditioning of the problem and
-  reduce the variance of the estimates.
-  %
-  Alpha corresponds to $(2*C)^{-1}$ in other linear models such as
-  LogisticRegression or LinearSVC.
-  %
-  \default{(0.1, 1.0, 10.0)}
-  %
-  \item \fitInterceptDescription{True}
-  \item \normalizeDescription{False}
-  \item \xmlNode{scoring}, \xmlDesc{string, callable or None, optional}, is a
-  string (see model evaluation documentation) or a scorer callable object /
-  function with signature scorer(estimator, X, y).
-  %
-  \default{None}
-  \item \xmlNode{cv}, \xmlDesc{cross-validation generator, optional},
-  %
-  If None, Generalized Cross-Validation (efficient leave-one-out) will be used.
-  %
-  \default{None}
-  %
-  \item \xmlNode{class\_weight}, \xmlDesc{dic, optional field}, specifies
-  weights associated with classes in the form {class\_label:weight}.
-  %
-  If not given, all classes are supposed to have weight one.
-  %
-  \default{None}
-  %
-\end{itemize}
-
-\subparagraph{Ridge regression with built-in cross-validation}
-\mbox{}
-
-The \textit{Ridge regression with built-in cross-validation} performs
-Generalized Cross-Validation, which is a form of efficient leave-one-out
-cross-validation.
-%
-\skltype{Ridge regression with built-in cross-validation regressor}{linear\_model|RidgeCV}
-\begin{itemize}
-  \item \xmlNode{alphas}, \xmlDesc{numpy array of shape [n\_alphas]}, specifies
-  an array of alpha values to try.
-  %
-  Small positive values of alpha improve the conditioning of the problem and
-  reduce the variance of the estimates.
-  %
-  Alpha corresponds to $(2*C)^{-1}$ in other linear models such as
-  LogisticRegression or LinearSVC.
-  %
-  \default{(0.1, 1.0, 10.0)}
-  \item \fitInterceptDescription{True}
-  \item \normalizeDescription{False}
-  \item \xmlNode{scoring}, \xmlDesc{string, callable or None, optional}, is a
-  string (see model evaluation documentation) or a scorer callable object /
-  function with signature scorer(estimator, X, y).
-  %
-  \default{None}
-  %
-  \item \xmlNode{cv}, \xmlDesc{cross-validation generator, optional field}, if
-  None, Generalized Cross-Validation (efficient leave-one-out) will be used.
-  %
-  \default{None}
-  %
-  \item \xmlNode{gcv\_mode}, \xmlDesc{\{None, `auto,' `svd,' `eigen'\}, optional
-  field}, is a flag indicating which strategy to use when performing Generalized
-  Cross-Validation.
-  %
-  Options are:
-	\begin{itemize}
-    \item `auto:' use svd if n\_samples > n\_features or when X is a
-    sparse matrix, otherwise use eigen
-  	\item `svd:' force computation via singular value decomposition of $X$
-    (does not work for sparse matrices)
-	  \item `eigen:' force computation via eigendecomposition of $X^T X$
-	\end{itemize}
-	The `auto' mode is the default and is intended to pick the cheaper
-  option of the two depending upon the shape and format of the training data.
-  %
-  \default{None}
-  \item \xmlNode{store\_cv\_values}, \xmlDesc{boolean}, is a flag indicating if
-  the cross-validation values corresponding to each alpha should be stored in
-  the cv\_values\_attribute (see below).
-  %
-  This flag is only compatible with cv=None (i.e. using Generalized
-  Cross-Validation).
-  %
-  \default{False}
-\end{itemize}
-
-\subparagraph{Linear classifiers (SVM, logistic regression, a.o.) with SGD
-training}
-\mbox{}
-
-The \textit{Linear classifiers (SVM, logistic regression, a.o.) with SGD
-training} implements regularized linear models with stochastic gradient
-descent (SGD) learning: the gradient of the loss is estimated for each sample at
-a time and the model is updated along the way with a decreasing strength
-schedule (aka learning rate).
-%
-SGD allows minibatch (online/out-of-core) learning, see the partial\_fit method.
-%
-This implementation works with data represented as dense or sparse arrays of
-floating point values for the features.
-%
-The model it fits can be controlled with the loss parameter; by default, it fits
-a linear support vector machine (SVM).
-%
-The regularizer is a penalty added to the loss function that shrinks model
-parameters towards the zero vector using either the squared Euclidean norm L2 or
-the absolute norm L1 or a combination of both (Elastic Net).
-%
-If the parameter update crosses the 0.0 value because of the regularizer, the
-update is truncated to 0.0 to allow for learning sparse models and achieves
-online feature selection.
-%
-\skltype{Linear classifiers (SVM, logistic regression, a.o.) with SGD
-training}{linear\_model|SGDClassifier}
-\begin{itemize}
-  \item \xmlNode{loss}, \xmlDesc{str, `hinge,' `log,' `modified\_huber,'
-  `squared\_hinge,' `perceptron,' or a regression loss: `squared\_loss,'
-  `huber,' `epsilon\_insensitive,' or `squared\_epsilon\_insensitive'},
-  %
-  dictates the loss function to be used.
-  %
-  The available options are:
-  \begin{itemize}
-    \item `hinge' gives a linear SVM.
-    \item `log' loss gives logistic regression, a probabilistic classifier.
-    \item `modified\_huber' is another smooth loss that brings tolerance to
-    outliers as well as probability estimates.
-    \item `squared\_hinge' is like hinge but is quadratically penalized.
-    \item `perceptron' is the linear loss used by the perceptron algorithm.
-  \end{itemize}
-  The other losses are designed for regression but can be useful in
-  classification as well; see SGDRegressor for a description.
-  %
-  \default{`hinge'}
-  %
-  \item \xmlNode{penalty}, \xmlDesc{str, `l2' or `l1' or `elasticnet'}, defines
-  the penalty (aka regularization term) to be used.
-  %
-  `l2' is the standard regularizer for linear SVM models.
-  %
-  `l1' and `elasticnet' might bring sparsity to the model (feature
-  selection) not achievable with `l2.'
-  %
-  \default{`l2'}
-  \item \xmlNode{alpha}, \xmlDesc{float}, is the constant multiplier for the
-  regularization term.
-  %
-  \default{0.0001}
-  \item \xmlNode{l1\_ratio}, \xmlDesc{float}, is the Elastic Net mixing
-  parameter, with 0 <= l1\_ratio <= 1.
-  %
-  l1\_ratio=0 corresponds to L2 penalty, l1\_ratio=1 to L1.
-  %
-  \default{0.15}
-  %
-  \item \fitInterceptDescription{True}
-  \item \nIterDescriptionB{5}
-  \item \shuffleDescription{True}
-  \item \randomStateSVMDescription{None}
-  \item \verDescriptionB{0}
-  \item \xmlNode{epsilon}, \xmlDesc{int, optional field}, is the number of CPUs
-  to use to do the OVA (One Versus All, for multi-class problems) computation.
-  %
-  -1 means `all CPUs.'
-  %
-  \default{0.1}
-  %
-  \item \xmlNode{learning\_rate}, \xmlDesc{string, optional field}, specifies
-  the learning rate:
-  \begin{itemize}
-    \item `constant:' eta = eta0
-    \item `optimal:' eta = 1.0 / (t + t0)
-    \item `invscaling:' eta = eta0 / pow(t, power\_t)
-  \end{itemize}
-  \default{`optimal'}
-  %
-  \item \xmlNode{eta0}, \xmlDesc{double}, specifies the initial learning rate
-  for the `constant' or `invscaling' schedules.
-  %
-  The default value is 0.0 as eta0 is not used by the default schedule
-  `optimal.'
-  %
-  \default{0.0}
-  %
-  \item \xmlNode{power\_t}, \xmlDesc{double}, represents the exponent for
-  the inverse scaling learning rate.
-  %
-  \default{0.5}
-  %
-  \item \xmlNode{class\_weight}, \xmlDesc{dict, {class\_label}}, is the preset
-  for the class\_weight fit parameter.
-  %
-  Weights associated with classes.
-  %
-  If not given, all classes are assumed to have weight one.
-  %
-  The ``auto'' mode uses the values of y to automatically adjust weights
-  inversely proportional to class frequencies.
-  %
-  \default{None}
-  %
-  \item \warmStartDescription{False}
-  %
-\end{itemize}
-
-%TODO document average
-
-\subparagraph{Linear model fitted by minimizing a regularized empirical loss
-with SGD}
-\mbox{}
-\\The \textit{Linear model fitted by minimizing a regularized empirical loss
-with SGD} is a model where SGD stands for Stochastic Gradient Descent: the
-gradient of the loss is estimated each sample at a time and the model is updated
-along the way with a decreasing strength schedule (aka learning rate).
-%
-The regularizer is a penalty added to the loss function that shrinks model
-parameters towards the zero vector using either the squared euclidean norm L2 or
-the absolute norm L1 or a combination of both (Elastic Net).
-%
-If the parameter update crosses the 0.0 value because of the regularizer, the
-update is truncated to 0.0 to allow for learning sparse models and achieving
-online feature selection.
-%
-This implementation works with data represented as dense numpy arrays of
-floating point values for the features.
-%
-\skltype{Linear model fitted by minimizing a regularized empirical loss with SGD}{linear\_model|SGDRegressor}
-\begin{itemize}
-  \item \xmlNode{loss}, \xmlDesc{str, `squared\_loss,' `huber,'
-  `epsilon\_insensitive,' or `squared\_epsilon\_insensitive'}, specifies the
-  loss function to be used.
-  %
-  Defaults to `squared\_loss' which refers to the ordinary least squares fit.
-  %
-  `huber' modifies `squared\_loss' to focus less on getting outliers correct by
-  switching from squared to linear loss past a distance of epsilon.
-  %
-  `epsilon\_insensitive' ignores errors less than epsilon and is linear past
-  that; this is the loss function used in SVR.
-  %
-  `squared\_epsilon\_insensitive' is the same but becomes squared loss past a
-  tolerance of epsilon.
-  %
-  \default{`squared\_loss'}
-  \item \xmlNode{penalty}, \xmlDesc{str, `l2' or `l1' or `elasticnet'}, sets
-  the penalty (aka regularization term) to be used.
-  %
-  Defaults to `l2' which is the standard regularizer for linear SVM models.
-  %
-  `l1' and `elasticnet' might bring sparsity to the model (feature
-  selection) not achievable with `l2'.
-  %
-  \default{`l2'}
-  %
-  \item \xmlNode{alpha}, \xmlDesc{float},
-  %
-  Constant that multiplies the regularization term.
-  %
-  Defaults to 0.0001
-  \item \xmlNode{l1\_ratio}, \xmlDesc{float}, is the Elastic Net mixing
-  parameter, with $0 \leq l1\_ratio \leq 1$.
-  %
-  l1\_ratio=0 corresponds to L2 penalty, l1\_ratio=1 to L1.
-  %
-  \default{0.15}
-  %
-  \item \fitInterceptDescription{True}
-  \item \nIterDescriptionB{5}
-  \item \shuffleDescription{True}
-  \item \randomStateDescription{None}
-  \item \verDescriptionB{0}
-  %
-  \item \xmlNode{epsilon}, \xmlDesc{float}, sets the epsilon in the
-  epsilon-insensitive loss functions; only if loss is `huber,'
-  `epsilon\_insensitive,' or `squared\_epsilon\_insensitive.'
-  %
-  For `huber', determines the threshold at which it becomes less important
-  to get the prediction exactly right.
-  %
-  For epsilon-insensitive, any differences between the current prediction and
-  the correct label are ignored if they are less than this threshold.
-  %
-  \default{0.1}
-  %
-  \item \xmlNode{learning\_rate}, \xmlDesc{string, optional field},
-  Learning rate:
-  \begin{itemize}
-    \item constant: eta = eta0
-    \item optimal: eta = 1.0/(t+t0)
-    \item invscaling: eta= eta0 / pow(t, power\_t)
-  \end{itemize}
-  \default{invscaling}
-  \item \xmlNode{eta0}, \xmlDesc{double}, specifies the initial learning rate.
-  %
-  \default{0.01}
-  %
-  \item \xmlNode{power\_t}, \xmlDesc{double, optional field}, specifies the
-  exponent for inverse scaling learning rate.
-  %
-  \default{0.25}
-  %
-  \item \warmStartDescription{False}
-  %
-\end{itemize}
-
-%TODO document average
-
-\subparagraph{Compute Least Angle Regression or Lasso path using LARS algorithm}
-\mbox{}
-\\The \textit{Compute Least Angle Regression or Lasso path using LARS algorithm}
-is a regressor where the optimization objective for the case method=`lasso'
-is:
-$(1 / (2 * n\_samples)) * ||y - Xw||^2_2 + alpha * ||w||_1$
-in the case of method='lars', the objective function is only known in the
-form of an implicit equation.
-%
-\skltype{Compute Least Angle Regression or Lasso path using LARS algorithm
-regressor}{linear\_model|lars\_path}
-\begin{itemize}
-  \item \xmlNode{X}, \xmlDesc{array, shape: (n\_samples,n\_features)}, is the
-  input data.
-  %
-  \item \xmlNode{y}, \xmlDesc{array, shape: (n\_samples)}, is the set of input
-  targets.
-  %
-  \item \maxIterDescription{500}
-  %
-  \item \xmlNode{gram}, \xmlDesc{None, `auto', array, shape:
-      (n\_features, n\_features), optional},
-  %
-  Precomputed Gram matrix (X' * X), if `auto', the Gram matrix is precomputed
-  from the given X, if there are more samples than features.
-  %
-  \default{None}
-  %
-  \item \xmlNode{alpha\_min}, \xmlDesc{float, optional field}, sets the minimum
-  correlation along the path.
-  %
-  It corresponds to the regularization parameter alpha parameter in the Lasso.
-  %
-  \default{0}
-  %
-  \item \xmlNode{method}, \xmlDesc{{`lar', `lasso'}, optional}, specifies the
-  returned model.
-  %
-  Select `lar' for Least Angle Regression, `lasso' for the Lasso.
-  %
-  \default{`lar'}
-  %
-  \item \xmlNode{eps}, \xmlDesc{float, optional}, sets the machine-precision
-  regularization in the computation of the Cholesky diagonal factors.
-  %
-  Increase this for very ill-conditioned systems.
-  %
-  \default{``np.finfo(np.float).eps''}
-  %
-  \item \verDescriptionB{0}
-\end{itemize}
-
-%TODO document Xy
-%TODO document copy_X
-%TODO document copy_Gram
-%TODO document return_path
-%TODO document return_n_iter
-%TODO document positive
-
-\subparagraph{Compute Lasso path with coordinate descent}
-\mbox{}
-\\The \textit{Compute Lasso path with coordinate descent} is a regressor where
-the Lasso optimization function varies for mono and multi-outputs.
-%
-For mono-output tasks it is:
-$(1 / (2 * n\_samples)) * ||y - Xw||^2_2 + alpha * ||w||_1$
-For multi-output tasks it is:
-$(1 / (2 * n\_samples)) * ||Y - XW||^2_Fro + alpha * ||W||_21$
-Where:
-$||W||_21 = \sum_i \sqrt{\sum_j w_{ij}^2}$
-i.e. the sum of norm of each row.
-%
-\skltype{Compute Lasso path with coordinate descent regressor}{linear\_model|lasso\_path}
-\begin{itemize}
-  \item \xmlNode{X}, \xmlDesc{{array-like, sparse matrix}, shape (n\_samples,
-  n\_features)}, represents the training data.
-  %
-  Pass directly as Fortran-contiguous data to avoid unnecessary memory
-  duplication.
-  %
-  If y is mono-output then X can be sparse.
-  %
-  \item \xmlNode{y}, \xmlDesc{ndarray, shape = (n\_samples,), or (n\_samples,
-  n\_outputs)}, represents the target values.
-  \item \xmlNode{eps}, \xmlDesc{float, optional field}, specifies the length of
-  the path.
-  %
-  eps=1e-3 means that alpha\_min / alpha\_max = 1e-3.
-  \item \xmlNode{n\_alphas}, \xmlDesc{int, optional field}, is the number of
-  alphas along the regularization path.
-  %
-  \default{100}
-  %
-  \item \xmlNode{alphas}, \xmlDesc{ndarray, optional field}, lists the alphas
-  where the models will be computed.
-  %
-  If None, alphas are set automatically.
-  %
-  \default{None}
-  %
-  \item \xmlNode{precompute}, \xmlDesc{True | False | `auto' | array-like},
-  decides whether to use a precomputed Gram matrix to speed up calculations or
-  not.
-  %
-  If set to `auto,' RAVEN will decide.
-  %
-  The Gram matrix can also be passed as argument.
-  %
-  \default{`auto'}
-  %
-  \item \xmlNode{Xy}, \xmlDesc{array-like, optional field},
-  %
-  Xy = np.dot(X.T, y) that can be precomputed.
-  %
-  It is useful only when the Gram matrix is precomputed.
-  %
-  \default{None}
-  %
-  \item \xmlNode{copy\_X}, \xmlDesc{boolean, optional field}, if True, X will be
-  copied; else, it may be overwritten.
-  %
-  \default{True}
-  %
-  \item \xmlNode{coef\_init}, \xmlDesc{array, shape (n\_features, ) | None}, is
-  the initial set of values of the coefficients.
-  %
-  \default{None}
-  \item \verDescriptionB{False}
-\end{itemize}
-
-%TODO document return_n_iter
-%TODO document positive
-
-\subparagraph{Stability path based on randomized Lasso estimates}
-\mbox{}
-\skltype{Stability path based on randomized Lasso
-  estimates regressor}{linear\_model|lasso\_stability\_path}
-\begin{itemize}
-  \item \xmlNode{X}, \xmlDesc{array-like, shape = [n\_samples,
-      n\_features]}, represents the training data.
-  %
-  \item \xmlNode{y}, \xmlDesc{array-like, shape = [n\_samples]}, represents the
-  target values.
-  %
-  \item \xmlNode{scaling}, \xmlDesc{float, optional, default=0.5},sets the alpha
-  parameter used to randomly scale the
-  features.
-  %
-  Should be between 0 and 1.
-  %
-  \default{0.5}
-  %
-  \item \xmlNode{random\_state}, \xmlDesc{integer or
-  numpy.random.RandomState, optional}, sets the generator used to randomize the
-  design.
-  %
-  \default{None}
-  %
-  \item \xmlNode{n\_resampling}, \xmlDesc{int, optional}, sets the number of
-  randomized models.
-  %
-  \default{200}
-  %
-  \item \xmlNode{n\_grid}, \xmlDesc{int, optional}, specifies the number of grid
-  points.
-  %
-  The path is linearly reinterpolated on a grid between 0 and 1 before computing
-  the scores.
-  %
-  \default{100}
-  %
-  \item \xmlNode{sample\_fraction}, \xmlDesc{float, optional}, determines the
-  fraction of samples to be used in each randomized design.
-  %
-  Should be between 0 and 1.
-  %
-  If 1, all samples are used.
-  %
-  \default{0.75}
-  %
-  \item \xmlNode{eps}, \xmlDesc{float, optional field}, is the smallest value of
-  alpha / alpha\_max considered.
-  %
-  \default{8.8817841970012523e-16}
-  %
-  \item \verDescriptionB{False}
-\end{itemize}
-
-%TODO document n_jobs
-
-\subparagraph{Gram Orthogonal Matching Pursuit (OMP)}
-\mbox{}
-\\The \textit{Gram OMP} solves n\_targets Orthogonal Matching Pursuit problems
-using only the Gram matrix, X.T * X, and the product, X.T * y.
-%
-\skltype{Gram OMP regressor}{linear\_model|orthogonal\_mp\_gram}
-\begin{itemize}
-  \item \xmlNode{Gram}, \xmlDesc{array, shape (n\_features,n\_features)},
-  contains the Gram matrix of the input data: X.T * X
-  \item \xmlNode{Xy}, \xmlDesc{array, shape (n\_features,) or
-  (n\_features, n\_targets)}, specifies the input targets multiplied by X:
-  X.T * y.
-  \item \xmlNode{n\_nonzero\_coefs}, \xmlDesc{int}, sets the desired number of
-  non-zero entries in the solution.
-  %
-  If None this value is set to 10\% of n\_features.
-  %
-  \default{None}
-  %
-  \item \xmlNode{tol}, \xmlDesc{float}, sets the maximum norm of the residual.
-  %
-  If not None, overrides n\_nonzero\_coefs.
-  %
-  \default{None}
-  %
-  \item \xmlNode{norms\_squared}, \xmlDesc{array-like, shape(n\_targets)},
-  %f\maljdan{needs description}
-  %
-  \default{None}
-  %
-\end{itemize}
-
-%TODO document copy_Gram
-%TODO document copy_Xy
-%TODO document return_path
-%TODO document return_n_iter
-
-%%%%% ROM Model - SciKitLearn: Support Vector Machines %%%%%%%
-\paragraph{Support Vector Machines}
-\label{SVM}
-In machine learning, \textbf{Support Vector Machines} (SVMs, also support vector
-networks) are supervised learning models with associated learning algorithms
-that analyze data and recognize patterns, used for classification and regression
-analysis.
-%
-Given a set of training examples, each marked as belonging to one of two
-categories, an SVM training algorithm builds a model that assigns new examples
-into one category or the other, making it a non-probabilistic binary linear
-classifier.
-%
-An SVM model is a representation of the examples as points in space, mapped so
-that the examples of the separate categories are divided by a clear gap that is
-as wide as possible.
-%
-New examples are then mapped into that same space and predicted to belong to a
-category based on which side of the gap they fall on.
-%
-In addition to performing linear classification, SVMs can efficiently perform a
-non-linear classification using what is called the kernel trick, implicitly
-mapping their inputs into high-dimensional feature spaces.
-%
-In the following, all the SVM models available in RAVEN are reported.
-
-\subparagraph{Linear Support Vector Classifier}
-\mbox{}
-\\The \textit{Linear Support Vector Classifier} is similar to SVC with parameter
-kernel=`linear', but implemented in terms of liblinear rather than libsvm,
-so it has more flexibility in the choice of penalties and loss functions and
-should scale better (to large numbers of samples).
-%
-This class supports both dense and sparse input and the multiclass support is
-handled according to a one-vs-the-rest scheme.
-%
-\skltype{Linear Support Vector Classifier}{svm|LinearSVC}
-\begin{itemize}
-  \item \CSVMDescription{1.0}
-  \item \xmlNode{loss}, \xmlDesc{string, `hinge' or `squared\_hinge'}, specifies the loss
-  function.
-  %
-  `hinge' is the hinge loss (standard SVM) while `squared\_hinge' is the squared hinge
-  loss.
-  %
-  \default{`squared\_hinge'}
-  %
-  \item \xmlNode{penalty}, \xmlDesc{string, `l1' or `l2'}, specifies the norm
-  used in the penalization.
-  %
-  The `l2' penalty is the standard used in SVC.
-  %
-  The `l1' leads to coef\_vectors that are sparse.
-  %
-  \default{`l2'}
-  %
-  \item \xmlNode{dual}, \xmlDesc{boolean}, selects the algorithm to either solve
-  the dual or primal optimization problem.
-  %
-  Prefer dual=False when n\_samples $>$ n\_features.
-  %
-  \default{True}
-  %
-  \item \tolSVMDescription{1e-4}
-  %
-  \item \xmlNode{multi\_class}, \xmlDesc{string, `ovr' or `crammer\_singer'},
-  %
-  Determines the multi-class strategy if y contains more than two classes.
-  %
-  ovr trains n\_classes one-vs-rest classifiers, while
-  crammer\_singer optimizes a joint objective over all classes.
-  %
-  While crammer\_singer is interesting from a theoretical perspective as it is
-  consistent, it is seldom used in practice and rarely leads to better accuracy
-  and is more expensive to compute.
-  %
-  If crammer\_singer is chosen, the options loss, penalty and dual
-  will be ignored.
-  %
-  \default{`ovr'}
-  %
-  \item \fitInterceptDescription{True}
-  %
-  \item \xmlNode{intercept\_scaling}, \xmlDesc{float, optional field}, when
-  True, the instance vector x becomes [x,self.intercept\_scaling], i.e. a
-  ``synthetic'' feature with constant value equals to intercept\_scaling is
-  appended to the instance vector.
-  %
-  The intercept becomes intercept\_scaling * synthetic feature
-  weight.
-  \nb The synthetic feature weight is subject to l1/l2 regularization as are all
-  other features.
-  %
-  To lessen the effect of regularization on the synthetic feature weight (and
-  therefore on the intercept) intercept\_scaling has to be increased.
-  %
-  \default{1}
-  %
-  \item \classWeightDescription{None}
-  \item \verDescriptionB{0}
-  %
-  \nb This setting takes advantage of a per-process runtime setting in liblinear
-  that, if enabled, may not work properly in a multithreaded context.
-  %
-  \item \randomStateSVMDescription{None}
-\end{itemize}
-
-\subparagraph{C-Support Vector Classification}
-\mbox{}
-\\The \textit{C-Support Vector Classification} is a based on libsvm.
-%
-The fit time complexity is more than quadratic with the number of samples which
-makes it hard to scale to datasets with more than a couple of 10000 samples.
-%
-The multiclass support is handled according to a one-vs-one scheme.
-%
-\skltype{C-Support Vector Classifier}{svm|SVC}
-\begin{itemize}
-  \item \CSVMDescription{1.0}
-  \item \kernelDescription{`rbf'}
-  \item \degreeDescription{3.0}
-  \item \gammaDescription{`auto'}
-  \item \coefZeroDescription{0.0}
-  \item \probabilityDescription{False}
-  \item \shrinkingDescription{True}
-  \item \tolSVMDescription{1e-3}
-  \item \cacheSizeDescription{}
-  \item \classWeightDescription{None}
-  \item \verSVMDescription{False}
-  \item \maxIterDescription{-1}
-    %TODO: Should decision_function_shape be documented?
-  \item \randomStateSVMDescription{None}
-  %
-\end{itemize}
-
-\subparagraph{Nu-Support Vector Classification}
-\mbox{}
-
-The \textit{Nu-Support Vector Classification} is similar to SVC but uses a
-parameter to control the number of support vectors.
-%
-The implementation is based on libsvm.
-%
-\skltype{Nu-Support Vector Classifier}{svm|NuSVC}
-\begin{itemize}
-  \item \xmlNode{nu}, \xmlDesc{float, optional field}, is an upper bound on the
-  fraction of training errors and a lower bound of the fraction of support
-  vectors.
-  %
-  Should be in the interval (0, 1].
-  %
-  \default{0.5}
-  %
-  \item \kernelDescription{`rbf'}
-  \item \degreeDescription{3}
-  \item \gammaDescription{`auto'}
-  \item \coefZeroDescription{0.0}
-  \item \probabilityDescription{False}
-  \item \shrinkingDescription{True}
-  \item \tolSVMDescription{1e-3}
-  \item \cacheSizeDescription{}
-  \item \verSVMDescription{False}
-  \item \maxIterDescription{-1}
-    %TODO document decision_function_shape
-  \item \randomStateSVMDescription{None}
-  %
-\end{itemize}
-
-\subparagraph{Support Vector Regression}
-\mbox{}
-\\The \textit{Support Vector Regression} is an epsilon-Support Vector
-Regression.
-%
-The free parameters in this model are C and epsilon.
-%
-The implementations is a based on libsvm.
-%
-\skltype{Support Vector Regressor}{svm|SVR}
-\begin{itemize}
-  \item \CSVMDescription{1.0}
-  \item \xmlNode{epsilon}, \xmlDesc{float, optional field}, specifies the
-  epsilon-tube within which no penalty is associated in the training loss
-  function with points predicted within a distance epsilon from the actual
-  value.
-  %
-  \default{0.1}
-  %
-  \item \kernelDescription{`rbf'}
-  \item \degreeDescription{3.0}
-  \item \gammaDescription{`auto'}
-  \item \coefZeroDescription{0.0}
-  \item \shrinkingDescription{True}
-  \item \tolSVMDescription{1e-3}
-  \item \cacheSizeDescription{}
-  \item \verSVMDescription{False}
-  \item \maxIterDescription{-1}
-  %
-\end{itemize}
- %%%%% ROM Model - SciKitLearn: MultiClass %%%%%%%
-\paragraph{Multi Class}
-\label{Multiclass}
-Multiclass classification means a classification task with more than two
-classes; e.g., classify a set of images of fruits which may be oranges, apples,
-or pears.
-%
-Multiclass classification makes the assumption that each sample is assigned to
-one and only one label: a fruit can be either an apple or a pear but not both at
-the same time.
-%
-In the following, all the multi-class models available in RAVEN are reported.
-%
-%%%%%%%%%
-\subparagraph{One-vs-the-rest (OvR) multiclass/multilabel strategy}
-\mbox{}
-
-The \textit{One-vs-the-rest (OvR) multiclass/multilabel strategy}, also known
-as one-vs-all, consists in fitting one classifier per class.
-%
-For each classifier, the class is fitted against all the other classes.
-%
-In addition to its computational efficiency (only n\_classes classifiers are
-needed), one advantage of this approach is its interpretability.
-%
-Since each class is represented by one and one classifier only, it is possible
-to gain knowledge about the class by inspecting its corresponding classifier.
-%
-This is the most commonly used strategy and is a fair default choice.
-
-\skltype{One-vs-the-rest (OvR) multiclass/multilabel classifier}{multiClass|OneVsRestClassifier}
-\begin{itemize}
-  \item \estimatorDescription{}
-\end{itemize}
-%Should n_jobs be documented?
-
-%%%%%%%%%%%%
-\subparagraph{One-vs-one multiclass strategy}
-\mbox{}
-
-The \textit{One-vs-one multiclass strategy} consists in fitting one classifier
-per class pair.
-%
-At prediction time, the class which received the most votes is selected.
-%
-Since it requires to fit n\_classes * (n\_classes - 1) / 2 classifiers, this
-method is usually slower than one-vs-the-rest, due to its O(n\_classes$^2$)
-complexity.
-%
-However, this method may be advantageous for algorithms such as kernel
-algorithms which do not scale well with n\_samples.
-%
-This is because each individual learning problem only involves a small subset of
-the data whereas, with one-vs-the-rest, the complete dataset is used n\_classes
-times.
-
-\skltype{One-vs-one multiclass classifier}{multiClass|OneVsOneClassifier}
-\begin{itemize}
-  \item \estimatorDescription{}
-\end{itemize}
-%Should n_jobs be documented?
-
-%%%%%%%%%%%%%
-\subparagraph{Error-Correcting Output-Code multiclass strategy}
-\mbox{}
-\\The \textit{Error-Correcting Output-Code multiclass strategy} consists in
-representing each class with a binary code (an array of 0s and 1s).
-%
-At fitting time, one binary classifier per bit in the code book is fitted.
-%
-At prediction time, the classifiers are used to project new points in the class
-space and the class closest to the points is chosen.
-%
-The main advantage of these strategies is that the number of classifiers used
-can be controlled by the user, either for compressing the model ($0 < code\_
-size < 1$) or for making the model more robust to errors ($code\_ size > 1$).
-
-\skltype{Error-Correcting Output-Code multiclass classifier}{multiClass|OutputCodeClassifier}
-\begin{itemize}
-  \item \estimatorDescription{}
-  \item \xmlNode{code\_size}, \xmlDesc{float, required field}, represents the
-  percentage of the number of classes to be used to create the code book.
-  %
-  A number between 0 and 1 will require fewer classifiers than one-vs-the-rest.
-  %
-  A number greater than 1 will require more classifiers than one-vs-the-rest.
-  %
-\end{itemize}
-%Should random_state and n_jobs be documented?
-
-%%%%%%%%%%%%%
-%\subparagraph{fit a one-vs-the-rest strategy}
-%pass
-%\subparagraph{Make predictions using the one-vs-the-rest strategy}
-%pass
-%\subparagraph{ Fit a one-vs-one strategy}
-%pass
-%\subparagraph{Make predictions using the one-vs-one strategy}
-%pass
-%\subparagraph{Fit an error-correcting output-code strategy}
-%pass
-%\subparagraph{Make predictions using the error-correcting output-code strategy}
-%pass
-
- %%%%% ROM Model - SciKitLearn: naiveBayes %%%%%%%
-\paragraph{Naive Bayes}
-\label{naiveBayes}
-Naive Bayes methods are a set of supervised learning algorithms based on
-applying Bayes' theorem with the ``naive'' assumption of independence between
-every pair of features.
-%
-Given a class variable y and a dependent feature vector x\_1 through x\_n,
-Bayes' theorem states the following relationship:
-\begin{equation}
-P(y \mid x_1, \dots, x_n) = \frac{P(y) P(x_1, \dots x_n \mid y)}
-{P(x_1, \dots, x_n)}
-\end{equation}
-Using the naive independence assumption that
-\begin{equation}
-P(x_i | y, x_1, \dots, x_{i-1}, x_{i+1}, \dots, x_n) = P(x_i | y),
-\end{equation}
-for all i, this relationship is simplified to
-\begin{equation}
-P(y \mid x_1, \dots, x_n) = \frac{P(y) \prod_{i=1}^{n} P(x_i \mid y)}
-{P(x_1, \dots, x_n)}
-\end{equation}
-Since $P(x_1, \dots, x_n)$ is constant given the input, we can use the following
-classification rule:
-\begin{equation}
-P(y \mid x_1, \dots, x_n) \propto P(y) \prod_{i=1}^{n} P(x_i \mid y)
-\Downarrow
-\end{equation}
-\begin{equation}
-\hat{y} = \arg\max_y P(y) \prod_{i=1}^{n} P(x_i \mid y),
-\end{equation}
-and we can use Maximum A Posteriori (MAP) estimation to estimate $P(y)$ and
-$P(x_i \mid y)$; the former is then the relative frequency of class $y$ in the
-training set.
-%
-The different naive Bayes classifiers differ mainly by the assumptions they make
-regarding the distribution of $P(x_i \mid y)$.
-
-In spite of their apparently over-simplified assumptions, naive Bayes
-classifiers have worked quite well in many real-world situations, famously
-document classification and spam filtering.
-%
-They require a small amount of training data to estimate the necessary
-parameters.
-%
-(For theoretical reasons why naive Bayes works well, and on which types of data
-it does, see the references below.)
-Naive Bayes learners and classifiers can be extremely fast compared to more
-sophisticated methods.
-%
-The decoupling of the class conditional feature distributions means that each
-distribution can be independently estimated as a one dimensional distribution.
-%
-This in turn helps to alleviate problems stemming from the curse of
-dimensionality.
-
-On the flip side, although naive Bayes is known as a decent classifier, it is
-known to be a bad estimator, so the probability outputs from predict\_proba are
-not to be taken too seriously.
-%
-In the following, all the Naive Bayes available in RAVEN are reported.
-%
-%%%%%%%
-\subparagraph{Gaussian Naive Bayes}
-\mbox{}
-\\The \textit{Gaussian Naive Bayes strategy} implements the Gaussian Naive Bayes
-algorithm for classification.
-%
-The likelihood of the features is assumed to be Gaussian:
-\begin{equation}
-P(x_i \mid y) = \frac{1}{\sqrt{2\pi\sigma^2_y}} \exp\left(-\frac{(x_i -
-  \mu_y)^2}{2\sigma^2_y}\right)
-\end{equation}
-The parameters $\sigma_y$ and $\mu_y$ are estimated using maximum likelihood.
-
-In order to use the \textit{Gaussian Naive Bayes strategy}, the user needs to
-set the sub-node:
-
-\xmlNode{SKLtype}\texttt{naiveBayes|GaussianNB}\xmlNode{/SKLtype}.
-
-There are no additional sub-nodes available for this method.
-%
-%%%%%%%%%%%%
-\subparagraph{Multinomial Naive Bayes}
-\mbox{}
-\\The \textit{Multinomial Naive Bayes} implements the naive Bayes algorithm for
-multinomially distributed data, and is one of the two classic naive Bayes
-variants used in text classification (where the data is typically represented
-as word vector counts, although tf-idf vectors are also known to work well in
-practice).
-%
-The distribution is parametrized by vectors $\theta_y =
-(\theta_{y1},\ldots,\theta_{yn})$ for each class $y$, where $n$ is the number of
-features (in text classification, the size of the vocabulary) and $\theta_{yi}$
-is the probability $P(x_i \mid y)$ of feature $i$ appearing in a sample
-belonging to class $y$.
-%
-The parameters $\theta_y$ are estimated by a smoothed version of maximum
-likelihood, i.e. relative frequency counting:
-\begin{equation}
-\hat{\theta}_{yi} = \frac{ N_{yi} + \alpha}{N_y + \alpha n}
-\end{equation}
-where $N_{yi} = \sum_{x \in T} x_i$ is the number of times feature $i$ appears
-in a sample of class y in the training set T, and
-$N_{y} = \sum_{i=1}^{|T|} N_{yi}$ is the total count of all features for class
-$y$.
-%
-The smoothing priors $\alpha \ge 0$ account for features not present in the
-learning samples and prevents zero probabilities in further computations.
-%
-Setting $\alpha = 1$ is called Laplace smoothing, while $\alpha < 1$ is called
-Lidstone smoothing.
-%
-\skltype{Multinomial Naive Bayes strategy}{naiveBayes|MultinomialNB}
-\begin{itemize}
-  \item \alphaBayesDescription{1.0}
-  \item \fitPriorDescription{True}
-  \item \classPriorDescription{None}
-\end{itemize}
-
-%%%%%%%%%%%%
-\subparagraph{Bernoulli Naive Bayes}
-\mbox{}
-\\The \textit{Bernoulli Naive Bayes} implements the naive Bayes training and
-classification algorithms for data that is distributed according to multivariate
-Bernoulli distributions; i.e., there may be multiple features but each one is
-assumed to be a binary-valued (Bernoulli, boolean) variable.
-%
-Therefore, this class requires samples to be represented as binary-valued
-feature vectors; if handed any other kind of data, a \textit{Bernoulli Naive
-Bayes} instance may binarize its input (depending on the binarize parameter).
-%
-The decision rule for Bernoulli naive Bayes is based on
-\begin{equation}
-P(x_i \mid y) = P(i \mid y) x_i + (1 - P(i \mid y)) (1 - x_i)
-\end{equation}
-which differs from multinomial NB's rule in that it explicitly penalizes the
-non-occurrence of a feature $i$ that is an indicator for class $y$, where the
-multinomial variant would simply ignore a non-occurring feature.
-%
-In the case of text classification, word occurrence vectors (rather than word
-count vectors) may be used to train and use this classifier.
-%
-\textit{Bernoulli Naive Bayes} might perform better on some datasets, especially
-those with shorter documents.
-%
-It is advisable to evaluate both models, if time permits.
-%
-\skltype{Bernoulli Naive Bayes strategy}{naiveBayes|BernoulliNB}
-\begin{itemize}
-  \item \alphaBayesDescription{1.0}
-  \item \xmlNode{binarize}, \xmlDesc{float, optional field},
-  %
-  Threshold for binarizing (mapping to booleans) of sample features.
-  %
-  If None, input is presumed to already consist of binary vectors.
-  %
-  \default{0.0}
-  \item \fitPriorDescription{True}
-  \item \classPriorDescription{None}
-  %
-\end{itemize}
-
-%%%%%%%%%%%%%%%%%%%%%%%%%%%%%%%%%%%%%%%%
- %%%%% ROM Model - SciKitLearn: Neighbors %%%%%%%
-\paragraph{Neighbors}
-\label{Neighbors}
-
-The \textit{Neighbors} class provides functionality for unsupervised and
-supervised neighbor-based learning methods.
-%
-The unsupervised nearest neighbors method is the foundation of many other
-learning methods, notably manifold learning and spectral clustering.
-%
-Supervised neighbors-based learning comes in two flavors: classification for
-data with discrete labels, and regression for data with continuous labels.
-
-The principle behind nearest neighbor methods is to find a predefined number of
-training samples closest in distance to the new point, and predict the label
-from these.
-%
-The number of samples can be a user-defined constant (k-nearest neighbor
-learning), or vary based on the local density of points (radius-based neighbor
-learning).
-%
-The distance can, in general, be any metric measure: standard Euclidean distance
-is the most common choice.
-%
-Neighbor-based methods are known as non-generalizing machine learning methods,
-since they simply ``remember'' all of its training data (possibly transformed
-into a fast indexing structure such as a Ball Tree or KD Tree.).
-
-In the following, all the Neighbors' models available in RAVEN are reported.
-%
-%%%%%%%%%%%%%%%
-\subparagraph{Nearest Neighbors}
-\mbox{}
-\\The \textit{Nearest Neighbors} implements unsupervised nearest neighbors
-learning.
-%
-It acts as a uniform interface to three different nearest neighbors algorithms:
-BallTree, KDTree, and a brute-force algorithm.
-%
-%The choice of neighbors search algorithm is controlled through the keyword 'algorithm', which must be one of ['auto', 'ball_tree', 'kd_tree', 'brute']. When the default value 'auto' is passed, the algorithm attempts to determine the best approach from the training data.
-\skltype{Nearest Neighbors strategy}{neighbors|NearestNeighbors}
-\begin{itemize}
-  \item \nNeighborsDescription{5}
-  \item \radiusDescription{1.0}
-  \item \algorithmDescription{auto}
-  \item \leafSizeDescription{30}
-  \item \pDescription{2}
-    %TODO document metric
-    %TODO document metric_params
-    %TODO should n_jobs be documented?
-\end{itemize}
-%%%%%%%%%%%%%%%
-\subparagraph{K Neighbors Classifier}
-\mbox{}
-\\The \textit{K Neighbors Classifier} is a type of instance-based learning or
-non-generalizing learning: it does not attempt to construct a general internal
-model, but simply stores instances of the training data.
-%
-Classification is computed from a simple majority vote of the nearest neighbors
-of each point: a query point is assigned the data class which has the most
-representatives within the nearest neighbors of the point.
-%
-It implements learning based on the $k$ nearest neighbors of each query point,
-where $k$ is an integer value specified by the user.
-
-\skltype{K Neighbors Classifier}{neighbors|KNeighborsClassifier}
-\begin{itemize}
-  \item \nNeighborsDescription{5}
-  \item \weightsDescription{uniform}
-  \item \algorithmDescription{auto}
-  \item \leafSizeDescription{30}
-  \item \metricDescription{minkowski}
-  \item \pDescription{2}
-    %TODO document metric_params
-    %TODO document n_jobs?
-\end{itemize}
-%%%%%%%%%%%%%%%
-\subparagraph{Radius Neighbors Classifier}
-\mbox{}
-\\The \textit{Radius Neighbors Classifier} is a type of instance-based learning
-or non-generalizing learning: it does not attempt to construct a general
-internal model, but simply stores instances of the training data.
-%
-Classification is computed from a simple majority vote of the nearest neighbors
-of each point: a query point is assigned the data class which has the most
-representatives within the nearest neighbors of the point.
-%
-It implements learning based on the number of neighbors within a fixed radius
-$r$ of each training point, where $r$ is a floating-point value specified by the
-user.
-
-\skltype{Radius Neighbors Classifier}{neighbors|RadiusNeighbors}
-\begin{itemize}
-  \item \radiusDescription{1.0}
-  \item \weightsDescription{uniform}
-  \item \algorithmDescription{auto}
-  \item \leafSizeDescription{30}
-  \item \metricDescription{minkowski}
-  \item \pDescription{2}
-  \item \outlierLabelDescription{None}
-    %TODO document metric_params
-\end{itemize}
-
-%%%%%%%%%%%%%%%
-\subparagraph{K Neighbors Regressor}
-\mbox{}
-
-The \textit{K Neighbors Regressor} can be used in cases where the data labels
-are continuous rather than discrete variables.
-%
-The label assigned to a query point is computed based on the mean of the labels
-of its nearest neighbors.
-%
-It implements learning based on the $k$ nearest neighbors of each query point,
-where $k$ is an integer value specified by the user.
-
-\skltype{K Neighbors Regressor}{neighbors|KNeighborsRegressor}
-\begin{itemize}
-  \item \nNeighborsDescription{5}
-  \item \weightsDescription{uniform}
-  \item \algorithmDescription{auto}
-  \item \leafSizeDescription{30}
-  \item \metricDescription{minkowski}
-  \item \pDescription{2}
-    %TODO document metric_params
-    %TODO document n_jobs?
-\end{itemize}
-
-%%%%%%%%%%%%%%%
-\subparagraph{Radius Neighbors Regressor}
-\mbox{}
-
-The \textit{Radius Neighbors Regressor} can be used in cases where the data
-labels are continuous rather than discrete variables.
-%
-The label assigned to a query point is computed based on the mean of the labels
-of its nearest neighbors.
-%
-It implements learning based on the neighbors within a fixed radius $r$ of the
-query point, where $r$ is a floating-point value specified by the user.
-
-\skltype{Radius Neighbors Regressor}{neighbors|RadiusNeighborsRegressor}
-\begin{itemize}
-  \item \radiusDescription{1.0}
-  \item \weightsDescription{uniform}
-  \item \algorithmDescription{auto}
-  \item \leafSizeDescription{30}
-  \item \metricDescription{minkowski}
-  \item \pDescription{2}
-    %TODO document metric_params
-\end{itemize}
-%%%%%%%%%%%%%%%
-\subparagraph{Nearest Centroid Classifier}
-\mbox{}
-
-The \textit{Nearest Centroid classifier} is a simple algorithm that represents
-each class by the centroid of its members.
-%
-It also has no parameters to choose, making it a good baseline classifier.
-%
-It does, however, suffer on non-convex classes, as well as when classes have
-drastically different variances, as equal variance in all dimensions is assumed.
-
-\skltype{Nearest Centroid Classifier}{neighbors|NearestCentroid}
-\begin{itemize}
-  \item \xmlNode{shrink\_threshold}, \xmlDesc{float, optional field}, defines
-  the threshold for shrinking centroids to remove features.
-  %
-  \default{None}
-  %
-  %TODO document metric
-\end{itemize}
-%\subparagraph{Ball Tree}
-%pass
-%\subparagraph{K-D Tree}
-%pass
-
- %%%%% ROM Model - SciKitLearn: Quadratic Discriminant Analysis %%%%%%%
-\paragraph{Quadratic Discriminant Analysis}
-\label{QDA}
-
-The \textit{Quadratic Discriminant Analysis} is a classifier with a quadratic
-decision boundary, generated by fitting class conditional densities to the data
-and using Bayes' rule.
-%
-The model fits a Gaussian density to each class.
-
-\skltype{Quadratic Discriminant Analysis Classifier}{qda|QDA}
-\begin{itemize}
-  \item \xmlNode{priors}, \xmlDesc{array-like (n\_classes), optional field},
-  specifies the priors on the classes.
-  %
-  \default{None}
-  \item \xmlNode{reg\_param}, \xmlDesc{float, optional field}, regularizes the
-  covariance estimate as (1-reg\_param)*Sigma +
-  reg\_param*Identity(n\_features).
-  %
-  \default{0.0}
-  %
-\end{itemize}
-
- %%%%% ROM Model - SciKitLearn: Tree %%%%%%%
-\paragraph{Tree}
-\label{tree}
-
-Decision Trees (DTs) are a non-parametric supervised learning method used for
-classification and regression.
-%
-The goal is to create a model that predicts the value of a target variable by
-learning simple decision rules inferred from the data features.
-%
-\begin{itemize}
-  \item Some advantages of decision trees are:
-  \item Simple to understand and to interpret.
-  %
-  Trees can be visualized.
-  %
-  \item Requires little data preparation.
-  %
-  Other techniques often require data normalization, dummy variables need to be
-  created and blank values to be removed.
-  %
-  Note however, that this module does not support missing values.
-  %
-  \item The cost of using the tree (i.e., predicting data) is logarithmic in the
-  number of data points used to train the tree.
-  %
-  \item Able to handle both numerical and categorical data.
-  %
-  Other techniques are usually specialized in analyzing datasets that have only
-  one type of variable.
-  %
-  \item Able to handle multi-output problems.
-  %
-  \item Uses a white box model.
-  %
-  If a given situation is observable in a model, the explanation for the
-  condition is easily explained by boolean logic.
-  %
-  By contrast, in a black box model (e.g., in an artificial neural network),
-  results may be more difficult to interpret.
-  %
-  \item Possible to validate a model using statistical tests.
-  %
-  That makes it possible to account for the reliability of the model.
-  %
-  \item Performs well even if its assumptions are somewhat violated by the true
-  model from which the data were generated.
-  %
-\end{itemize}
-The disadvantages of decision trees include:
-\begin{itemize}
-  \item Decision-tree learners can create over-complex trees that do not
-  generalise the data well.
-  %
-  This is called overfitting.
-  %
-  Mechanisms such as pruning (not currently supported), setting the minimum
-  number of samples required at a leaf node or setting the maximum depth of the
-  tree are necessary to avoid this problem.
-  %
-  \item Decision trees can be unstable because small variations in the data
-  might result in a completely different tree being generated.
-  %
-  This problem is mitigated by using decision trees within an ensemble.
-  %
-  \item The problem of learning an optimal decision tree is known to be
-  NP-complete under several aspects of optimality and even for simple concepts.
-  %
-  Consequently, practical decision-tree learning algorithms are based on
-  heuristic algorithms such as the greedy algorithm where locally optimal
-  decisions are made at each node.
-  %
-  Such algorithms cannot guarantee to return the globally optimal decision tree.
-  %
-  This can be mitigated by training multiple trees in an ensemble learner, where
-  the features and samples are randomly sampled with replacement.
-  %
-  \item There are concepts that are hard to learn because decision trees do not
-  express them easily, such as XOR, parity or multiplexer problems.
-  %
-  \item Decision tree learners create biased trees if some classes dominate.
-  %
-  It is therefore recommended to balance the dataset prior to fitting with the
-  decision tree.
-  %
-\end{itemize}
-
-In the following, all the linear models available in RAVEN are reported.
-
-%%%%%%%%%%%%%%%
-\subparagraph{Decision Tree Classifier}
-\mbox{}
-\\The \textit{Decision Tree Classifier} is a classifier that is based on the
-decision tree logic.
-
-\skltype{Decision Tree Classifier}{tree|DecisionTreeClassifier}
-\begin{itemize}
-  \item \criterionDescription{gini}
-  \item \splitterDescription{best}
-  \item \maxFeaturesDescription{None}
-  \item \maxDepthDescription{None}
-  \item \minSamplesSplitDescription{2}
-  \item \minSamplesLeafDescription{1}
-    %TODO document min_weight_fraction_leaf
-  \item \maxLeafNodesDescription{None}
-    %TODO document class_weight
-    %TODO document random_state
-    %TODO document presort
-\end{itemize}
-
-%%%%%%%%%%%%%%%%
-\subparagraph{Decision Tree Regressor}
-\mbox{}
-\\The \textit{Decision Tree Regressor} is a Regressor that is based on the
-decision tree logic.
-%
-\skltype{Decision Tree Regressor}{tree|DecisionTreeRegressor}
-\begin{itemize}
-  \item \criterionDescriptionDT{mse}
-  \item \splitterDescription{best}
-  \item \maxFeaturesDescription{None}
-  \item \maxDepthDescription{None}
-  \item \minSamplesSplitDescription{2}
-  \item \minSamplesLeafDescription{1}
-    %TODO document min_weight_fraction_leaf
-  \item \maxLeafNodesDescription{None}
-    %TODO document random_state
-    %TODO document presort
-\end{itemize}
-
-%%%%%%%%%%%%%%%%
-\subparagraph{Extra Tree Classifier}
-\mbox{}
-\\The \textit{Extra Tree Classifier} is an extremely randomized tree classifier.
-%
-Extra-trees differ from classic decision trees in the way they are built.
-%
-When looking for the best split to separate the samples of a node into two
-groups, random splits are drawn for each of the max\_features randomly selected
-features and the best split among those is chosen.
-%
-When max\_features is set 1, this amounts to building a totally random decision
-tree.
-
-\skltype{Extra Tree Classifier}{tree|ExtraTreeClassifier}
-
-\begin{itemize}
-  \item \criterionDescription{gini}
-  \item \splitterDescription{random}
-  \item \maxFeaturesDescription{auto}
-  \item \maxDepthDescription{None}
-  \item \minSamplesSplitDescription{2}
-  \item \minSamplesLeafDescription{1}
-    %TODO document min_weight_fraction_leaf
-  \item \maxLeafNodesDescription{None}
-    %TODO document random_state
-    %TODO document class_weight
-  %
-\end{itemize}
-
-%%%%%%%%%%%%
-\subparagraph{Extra Tree Regressor}
-\mbox{}
-
-The \textit{Extra Tree Regressor} is an extremely randomized tree regressor.
-%
-Extra-trees differ from classic decision trees in the way they are built.
-%
-When looking for the best split to separate the samples of a node into two
-groups, random splits are drawn for each of the max\_features randomly selected
-features and the best split among those is chosen.
-%
-When max\_features is set 1, this amounts to building a totally random decision
-tree.
-
-\skltype{Extra Tree Regressor}{tree|ExtraTreeRegressor}
-=======
->>>>>>> dc0bcedd
 
 
 
@@ -4169,251 +1245,7 @@
   %
   The text portion of this node needs to contain the name of the Model
   %
-<<<<<<< HEAD
-  Currently the quantities available are:
-  \begin{itemize}
-    \item \textbf{covariance}: covariance matrix
-    \item \textbf{NormalizedSensitivity}: matrix of normalized sensitivity
-    coefficients. \nb{It is the matrix of normalized VarianceDependentSensitivity}
-    \item \textbf{VarianceDependentSensitivity}: matrix of sensitivity coefficients dependent on the variance of the variables
-    \item \textbf{sensitivity}: matrix of sensitivity coefficients, computed via linear regression method.
-    \item \textbf{pearson}: matrix of correlation coefficients
-    \item \textbf{expectedValue}: expected value or mean
-    \item \textbf{sigma}: standard deviation
-    \item \textbf{variationCoefficient}: coefficient of variation
-    (sigma/expected value)
-    \item \textbf{variance}: variance
-    \item \textbf{skewness}: skewness
-    \item \textbf{kurtosis}: excess kurtosis (also known as Fisher's kurtosis)
-    \item \textbf{median}: median
-    \item \textbf{percentile}: the percentile. If this quantity is inputted as \textit{percentile} the $5\%$ and $95\%$ percentile(s) are going to be computed.
-                               Otherwise the user can specify this quantity as \textit{percentile\_$X\%$}, where \textit{X} represents the requested
-                               percentile (an integer value between 1 and 100).
-    %
-  \end{itemize}
-   %
-  \nb If the weights are present in the system then weighted quantities are calculated automatically.
-  \\
-  \\  If all the quantities need to be computed, the user can input in the body of
-  \xmlNode{what} the string ``all''.
-  %
-  \item \xmlNode{biased}, \xmlDesc{string (boolean), optional field}, if \textit{True} biased
-  quantities are going to be calculated, if \textit{False} unbiased.
-  \default{False}
-  %
-  \item \xmlNode{parameters}, \xmlDesc{comma separated string, required field},
-  lists the parameters on which the previous operations need to be applied
-  (e.g., massFlow, Temperature)
-  \item \xmlNode{methodsToRun}, \xmlDesc{comma separated string, optional
-  field}, specifies the method names of an external Function that need to be run
-  before computing any of the predefined quantities.
-  %
-  If this XML node is specified, the \xmlNode{Function} node must be present.
-  %
-  \default{None}
-% Assembler Objects
-  \item \textbf{Assembler Objects} These objects are either required or optional
-  depending on the functionality of the Adaptive Sampler.
-  %
-  The objects must be listed with a rigorous syntax that, except for the xml
-  node tag, is common among all the objects.
-  %
-  Each of these nodes must contain 2 attributes that are used to map those
-  within the simulation framework:
-  \begin{itemize}
-    \item \xmlAttr{class}, \xmlDesc{required string attribute}, it is the main
-    ``class'' the listed object is from;
-    \item \xmlAttr{type}, \xmlDesc{required string attribute}, it is the object
-    identifier or sub-type.
-    %
-  \end{itemize}
-  The \textbf{BasicStatistics} post-processor approach optionally accepts the
-  following object type:
-  \begin{itemize}
-    \item \xmlNode{Function}, \xmlDesc{string, required field}, The body of
-    this xml block needs to contain the name of an External Function defined
-    within the \xmlNode{Functions} main block (see section \ref{sec:functions}).
-    %
-    This object needs to contain the methods listed in the node
-    \xmlNode{methodsToRun}.
-  \end{itemize}
-\end{itemize}
-\textbf{Example:}
-\begin{lstlisting}[style=XML,morekeywords={name,subType,debug}]
-<Simulation>
-  ...
-  <Models>
-    ...
-    <PostProcessor name='aUserDefinedName' subType='BasicStatistics' verbosity='debug'>
-      <!-- Here you can specify what type of figure of merit
-          you need to compute: expectedValue, sigma, variance, kurtosis, pearson, covariance, etc.
-       -->
-      <what>expectedValue</what>
-      <parameters>x01,x02</parameters>
-      <methodsToRun>failureProbability</methodsToRun>
-    </PostProcessor>
-    ...
-  </Models>
-  ...
-</Simulation>
-\end{lstlisting}
-
-%%%%% PP ComparisonStatistics %%%%%%%
-\subsubsection{ComparisonStatistics}
-\label{ComparisonStatistics}
-The \textbf{ComparisonStatistics} post-processor computes statistics
-for comparing two different dataObjects.  This is an experimental
-post-processor, and it will definitely change as it is further
-developed.
-
-There are four nodes that are used in the post-processor.
-
-\begin{itemize}
-\item \xmlNode{kind}: specifies information to use for comparing the
-  data that is provided.  This takes either uniformBins which makes
-  the bin width uniform or equalProbability which makes the number
-  of counts in each bin equal.  It can take the following attributes:
-  \begin{itemize}
-  \item \xmlAttr{numBins} which takes a number that directly
-    specifies the number of bins
-  \item \xmlAttr{binMethod} which takes a string that specifies the
-    method used to calculate the number of bins.  This can be either
-    square-root or sturges.
-  \end{itemize}
-\item \xmlNode{compare}: specifies the data to use for comparison.
-  This can either be a normal distribution or a dataObjects:
-  \begin{itemize}
-  \item \xmlNode{data}: This will specify the data that is used.  The
-    different parts are separated by $|$'s.
-  \item \xmlNode{reference}: This specifies a reference distribution
-    to be used.  It takes distribution to use that is defined in the
-    distributions block.  A name parameter is used to tell which
-    distribution is used.
-  \end{itemize}
-\item \xmlNode{fz}: If the text is true, then extra comparison
-  statistics for using the $f_z$ function are generated.  These take
-  extra time, so are not on by default.
-\item \xmlNode{interpolation}: This switches the interpolation used
-  for the cdf and the pdf functions between the default of quadratic
-  or linear.
-\end{itemize}
-
-The \textbf{ComparisonStatistics} post-processor generates a variety
-of data.  First for each data provided, it calculates bin boundaries,
-and counts the numbers of data points in each bin.  From the numbers
-in each bin, it creates a cdf function numerically, and from the cdf
-takes the derivative to generate a pdf.  It also calculates statistics
-of the data such as mean and standard deviation. The post-processor
-can generate either a CSV file or a PointSet.
-
-The post-processor uses the generated pdf and cdf function to
-calculate various statistics.  The first is the cdf area difference which is:
-\begin{equation}
-  cdf\_area\_difference = \int_{-\infty}^{\infty}{\|CDF_a(x)-CDF_b(x)\|dx}
-\end{equation}
-This given an idea about how far apart the two pieces of data are, and
-it will have units of $x$.
-
-The common area between the two pdfs is calculated.  If there is
-perfect overlap, this will be 1.0, if there is no overlap, this will
-be 0.0.  The formula used is:
-\begin{equation}
-  pdf\_common\_area = \int_{-\infty}^{\infty}{\min(PDF_a(x),PDF_b(x))}dx
-\end{equation}
-
-The difference pdf between the two pdfs is calculated.  This is calculated as:
-\begin{equation}
-  f_Z(z) = \int_{-\infty}^{\infty}f_X(x)f_Y(x-z)dx
-\end{equation}
-This produces a pdf that contains information about the difference
-between the two pdfs.  The mean can be calculated as (and will be
-calculated only if fz is true):
-\begin{equation}
-  \bar{z} = \int_{-\infty}^{\infty}{z f_Z(z)dz}
-\end{equation}
-The mean can be used to get an signed difference between the pdfs,
-which shows how their means compare.
-
-The variance of the difference pdf can be calculated as (and will be
-calculated only if fz is true):
-\begin{equation}
-  var = \int_{-\infty}^{\infty}{(z-\bar{z})^2 f_Z(z)dz}
-\end{equation}
-
-The sum of the difference function is calculated if fz is true, and is:
-\begin{equation}
-  sum = \int_{-\infty}^{\infty}{f_z(z)dz}
-\end{equation}
-This should be 1.0, and if it is different that
-points to approximations in the calculation.
-
-
-\textbf{Example:}
-\begin{lstlisting}[style=XML]
-<Simulation>
-   ...
-   <Models>
-      ...
-      <PostProcessor name="stat_stuff" subType="ComparisonStatistics">
-      <kind binMethod='sturges'>uniformBins</kind>
-      <compare>
-        <data>OriData|Output|tsin_TEMPERATURE</data>
-        <reference name='normal_410_2' />
-      </compare>
-      <compare>
-        <data>OriData|Output|tsin_TEMPERATURE</data>
-        <data>OriData|Output|tsout_TEMPERATURE</data>
-      </compare>
-      </PostProcessor>
-      <PostProcessor name="stat_stuff2" subType="ComparisonStatistics">
-        <kind numBins="6">equalProbability</kind>
-        <compare>
-          <data>OriData|Output|tsin_TEMPERATURE</data>
-        </compare>
-        <Distribution class='Distributions' type='Normal'>normal_410_2</Distribution>
-      </PostProcessor>
-      ...
-   </Models>
-   ...
-   <Distributions>
-      <Normal name='normal_410_2'>
-         <mean>410.0</mean>
-         <sigma>2.0</sigma>
-      </Normal>
-   </Distributions>
-</Simulation>
-\end{lstlisting}
-
-%%%%% PP SafestPoint %%%%%%%
-\subsubsection{SafestPoint}
-\label{SafestPoint}
-The \textbf{SafestPoint} post-processor provides the coordinates of the farthest
-point from the limit surface that is given as an input.
-%
-The safest point coordinates are expected values of the coordinates of the
-farthest points from the limit surface in the space of the ``controllable''
-variables based on the probability distributions of the ``non-controllable''
-variables.
-
-The term ``controllable'' identifies those variables that are under control
-during the system operation, while the ``non-controllable'' variables are
-stochastic parameters affecting the system behaviour randomly.
-
-The ``SafestPoint'' post-processor requires the set of points belonging to the
-limit surface, which must be given as an input.
-%
-The probability distributions as ``Assembler Objects'' are required in the
-``Distribution'' section for both ``controllable'' and ``non-controllable''
-variables.
-
-The sampling method used by the ``SafestPoint'' is a ``value'' or ``CDF'' grid.
-%
-At present only the ``equal'' grid type is available.
-
-\ppType{Safest Point}{SafestPoint}
-=======
   \\This XML node needs to contain the attributes:
->>>>>>> dc0bcedd
 
 \vspace{-5mm}
 \begin{itemize}
@@ -4453,14 +1285,6 @@
   ...
   <Models>
     ...
-<<<<<<< HEAD
-    <PostProcessor name="example" subType='InterfacedPostProcessor'verbosity='debug'>
-       <method>testInterfacedPP</method>
-       <!--Here, the xml nodes required by the chosen method have to be
-       included.
-        -->
-    </PostProcessor>
-=======
     <EnsembleModel name="heatTransferEnsembleModel" subType="">
       <Model class="Models" type="ExternalModel" inputNames="inputHolder">
         thermalConductivityComputation
@@ -4475,189 +1299,8 @@
           </TargetEvaluation>
       </Model>
     </EnsembleModel>
->>>>>>> dc0bcedd
     ...
   </Models>
   ...
 </Simulation>
-<<<<<<< HEAD
-\end{lstlisting}
-
-All the \textbf{Interfaced} post-processors need to be contained in the
-``/raven/framework/PostProcessorFunctions/'' folder. In fact, once the
-\textbf{Interfaced} post-processor is defined in the RAVEN input file, RAVEN
-search that the method of the post-processor is located in such folder.
-
-The class specified in the \textbf{Interfaced} post-processor has to inherit the
-PostProcessorInterfaceBase class and the user must specify this set of
-methods:
-\begin{itemize}
-  \item initialize: in this method, the internal parameters of the
-  post-processor are initialized. Mandatory variables that needs to be
-  specified are the following:
-\begin{itemize}
-  \item self.inputFormat: type of dataObject expected in input
-  \item self.outputFormat: type of dataObject generated in output
-\end{itemize}
-  \item readMoreXML: this method is in charge of reading the PostProcessor xml
-  node, parse it and fill the PostProcessor internal variables.
-  \item run: this method performs the desired computation of the dataObject.
-\end{itemize}
-
-\begin{lstlisting}[language=python]
-from PostProcessorInterfaceBaseClass import PostProcessorInterfaceBase
-class testInterfacedPP(PostProcessorInterfaceBase):
-  def initialize(self)
-  def readMoreXML(self,xmlNode)
-  def run(self,inputDic)
-\end{lstlisting}
-
-\paragraph{Data Format}
-The user is not allowed to modify directly the DataObjects, however the
-content of the DataObjects is available in the form of a python dictionary.
-Both the dictionary give in input and the one generated in the output of the
-PostProcessor are structured as follows:
-
-\begin{lstlisting}[language=python]
-inputDict = {'data':{}, 'metadata':{}}
-\end{lstlisting}
-
-where:
-
-\begin{lstlisting}[language=python]
-inputDict['data'] = {'input':{}, 'output':{}}
-\end{lstlisting}
-
-In the input dictonary, each input variable is listed as a dictionary that
-contains a numpy array with its own values as shown below for a simplified
-example
-
-\begin{lstlisting}[language=python]
-inputDict['input'] = {'inputVar1': array([ 1.,2.,3.]),
-                      'inputVar2': array([4.,5.,6.])}
-\end{lstlisting}
-
-Similarly, if the dataObject is a PointSet then the output dictionary is
-structured as follows:
-
-\begin{lstlisting}[language=python]
-inputDict['output'] = {'outputVar1': array([ .1,.2,.3]),
-                       'outputVar2':array([.4,.5,.6])}
-\end{lstlisting}
-
-Howevers, if the dataObject is a HistorySet then the output dictionary is
-structured as follows:
-
-\begin{lstlisting}[language=python]
-inputDict['output'] = {'hist1': {}, 'hist2':{}}
-\end{lstlisting}
-
-where
-
-\begin{lstlisting}[language=python]
-inputDict['output'][hist1] = {'time': array([ .1,.2,.3]),
-                              'outputVar1':array([ .4,.5,.6])}
-inputDict['output'][hist2] = {'time': array([ .1,.2,.3]),
-                              'outputVar1':array([ .14,.15,.16])}
-\end{lstlisting}
-
-\paragraph{Method: HistorySetSampling}
-This Post-Processor performs the conversion from HistorySet to HistorySet
-The conversion is made so that each history H is re-sampled accordingly  to a
-specific sampling strategy.
-It can be used to reduce the amount of space required by the HistorySet.
-
-In the \xmlNode{PostProcessor} input block, the following XML sub-nodes are required,
-independent of the \xmlAttr{subType} specified:
-
-\begin{itemize}
-   \item \xmlNode{samplingType}, \xmlDesc{string, required field}, specifies the type of sampling method to be used (uniform, firstDerivative secondDerivative, filteredFirstDerivative or
-   filteredSecondDerivative).
-   \item \xmlNode{numberOfSamples}, \xmlDesc{integer, optional field}, number of samples (required only for the following sampling types: uniform, firstDerivative secondDerivative)
-   \item \xmlNode{timeID}, \xmlDesc{string, required field}, ID of the temporal variable
-   \item \xmlNode{interpolation}, \xmlDesc{string, optional field}, type of interpolation to be employed for the history recostruction (required only for the following sampling types: uniform,
-   firstDerivative secondDerivative)
-   \item \xmlNode{tolerance}, \xmlDesc{string, optional field}, tolerance level (required only for the following sampling types: filteredFirstDerivative or filteredSecondDerivative)
-\end{itemize}
-
-\paragraph{Method: HistorySetSync}\label{pp-historySetSync}
-This Post-Processor performs the conversion from HistorySet to HistorySet
-The conversion is made so that all histories are syncronized in time.
-It can be used to allow the histories to be sampled at the same time instant.
-
-In the \xmlNode{PostProcessor} input block, the following XML sub-nodes are required,
-independent of the \xmlAttr{subType} specified:
-
-\begin{itemize}
-   \item \xmlNode{numberOfSamples}, \xmlDesc{integer, required field}, number of samples
-   \item \xmlNode{timeID}, \xmlDesc{string, required field}, ID of the temporal variable
-   \item \xmlNode{extension}, \xmlDesc{string, required field}, type of extension when the sync process goes outside the boundaries of the history (zeroed or extended)
-\end{itemize}
-
-\paragraph{Method: HistorySetSnapShot}
-This Post-Processor performs the conversion from HistorySet to PointSet
-The conversion is made so that each history H is converted to a single point P.
-Assume that each history H is a dict of n output variables $x_1=[...], x_n=[...]$, then the resulting point P can be as follows accordingly to the specified type:
-\begin{itemize}
-  \item type = timeSlice: at time instant t: $P=[x_1[t],...,x_n[t]]$
-  \item type = min, max, avg, value: it takes the min, max, avg or a specific value of a specific variable
-\end{itemize}
-
-In the \xmlNode{PostProcessor} input block, the following XML sub-nodes are required,
-independent of the \xmlAttr{subType} specified (timeSlice case):
-
-\begin{itemize}
-   \item \xmlNode{type}, \xmlDesc{string, required field}, type of window (timeSlice)
-   \item \xmlNode{timeInstant}, \xmlDesc{integer, required field}, location of the time slice
-   \item \xmlNode{numberOfSamples}, \xmlDesc{integer, required field}, number of samples
-   \item \xmlNode{timeID}, \xmlDesc{string, required field}, ID of the temporal variable
-   \item \xmlNode{extension}, \xmlDesc{string, required field}, type of extension when the sync process goes outside the boundaries of the history (zeroed or extended)
-\end{itemize}
-
-In the \xmlNode{PostProcessor} input block, the following XML sub-nodes are required,
-independent of the \xmlAttr{subType} specified (min, max, avg and value case):
-
-\begin{itemize}
-   \item \xmlNode{type}, \xmlDesc{string, required field}, type of window ((min, max, avg or value)
-   \item \xmlNode{pivotVar}, \xmlDesc{integer, optional field},  ID of the chosen variable
-   \item \xmlNode{timeID}, \xmlDesc{string, optional field}, ID of the temporal variable (only for avg)
-   \item \xmlNode{pivotVal}, \xmlDesc{integer, optional field},  value for the chosen variable (only for value)
-\end{itemize}
-
-\paragraph{Method: HSPS}
-
-This Post-Processor performs the conversion from HistorySet to PointSet
-The conversion is made so that each history H is converted to a single point P.
-Assume that each history H is a dict of n output variables $x_1=[...],x_n=[...]$, then the resulting point P is as follows; $P=[x_1,...,x_n]$
-Note: it is here assumed that all histories have been sync so that they have the same length, start point and end point. If you are not sure, do a pre-processing the the original history set.
-
-In the \xmlNode{PostProcessor} input block, the following XML sub-nodes are required,
-independent of the \xmlAttr{subType} specified (min, max, avg and value case):
-
-\begin{itemize}
-   \item \xmlNode{timeID}, \xmlDesc{string, optional field}, ID of the temporal variable (only for avg)
-\end{itemize}
-
-\paragraph{Method: TypicalHistoryFromHistorySet}
-This Post-Processor performs a simplified procedure of \cite{wilcox2008users} to form a ``typical'' time series from multiple time series. The input should be a HistorySet, with each history in the HistorySet synchronized. For HistorySet that is not synchronized, use Post-Processor method \textbf{HistorySetSync} in \ref{pp-historySetSync} to synchronize the data before running this method.
-
-Each history $H_i$ is divided into a set of subsequences $\{H_i^j\}$, and the division is guided by the \xmlNode{subseqLen} node specified in the input XML. The value of \xmlNode{subseqLen} should be a list of positive numbers that specify the length of each subsequence. If the number of subsequence for each history is more than the number of values given in \xmlNode{subseqLen}, the values in \xmlNode{subseqLen} would be reused.
-
-For each variable $x$, the method first computes the empirical CDF by using all the data values of $x$ in the HistorySet. This CDF is termed as long-term CDF for $x$. Then for each subsequence $H_i^j$, the method computes the empirical CDF by using all the data values of $x$ in $H_i^j$. This CDF is termed as subsequential CDF. For the first interval window (i.e., $j=1$), the method computes the Finkelstein-Schafer (FS) statistics \cite{finkelstein1971improved} between the long term CDF and the subsequential CDF of $H_i^1$ for each $i$. The FS statistics is defined as following.
-\begin{align*}
-FS & = \sum_x FS_x\\
-FS_x &= \frac{1}{N}\sum_{n=1}^N\delta_n
-\end{align*}
-where $N$ is the number of value reading in the empirical CDF and $\delta_n$ is the absolute difference between the long term CDF and the subsequential CDF at value $x_n$. The subsequence $H_i^1$ with minimal FS statistics will be selected as the typical subsequence for the interval window $j=1$. Such process repeats for $j=2,3,\dots$ until all subsequences have been processed. Then all the typical subsequences will be concatenated to form a complete history.
-
-In the \xmlNode{PostProcessor} input block, the following XML sub-nodes are required,
-independent of the \xmlAttr{subType} specified:
-
-\begin{itemize}
-   \item \xmlNode{timeID}, \xmlDesc{string, optional field}, ID of the temporal variable
-   \default{Time}
-   \item \xmlNode{subseqLen}, \xmlDesc{integers, required field}, length of the divided subsequence (see above)
-\end{itemize} 
-=======
-\end{lstlisting}
->>>>>>> dc0bcedd
+\end{lstlisting}