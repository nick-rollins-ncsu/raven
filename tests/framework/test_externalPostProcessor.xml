--- conflicted
+++ resolved
@@ -1,147 +1,113 @@
-<?xml version="1.0" ?>
-<Simulation verbosity="debug">
-<<<<<<< HEAD
-=======
-  <!-- A simple example of writing an external python function and using it
-     inside RAVEN -->
-  <!-- Here we are testing several things:
-     1. We can handle data from multiple input files.
-     2. We can handle methods defined in multiple .py files.
-     3. A subset of inputs from the originating data is reported correctly, note
-        we ask for B, but not Y (they contain the same information).
-     4. A subset of outputs from the originating data is reported correctly,
-        note we ask for Z, but not C (they contain the same information).
-     5. Reporting an overloaded function with the appropriately qualified names:
-        basicOps.Sum and advOps.Sum.
-     6. A non-overloaded function is reported correctly: Norm
-     7. An overloaded function name can be specified by its qualified name and
-        only that version will be applied to the output: advOps.Delta.
-     8. If you ask for a function that is not defined, it will give a warning
-        message and skip it: DoesNotExist
-     9. Vector return type that is appended as a column to the data: Norm
-    10. Vector return type that is stored in the metadata: Mean
-    11. Scalar or non-conformant data size stored in metadata: Min
-    12. Scalar or non-conformant data size warning message when attempting to
-        store it in the output, it is instead put in the metadata: Max
- -->
->>>>>>> 27d99f2d
-  <RunInfo>
-    <WorkingDir>externalPostProcessor</WorkingDir>
-    <Sequence>
-    loadData1,
-    loadData2,
-    applyFunctions,
-    saveData
-  </Sequence>
-
-  </RunInfo>
-
-  <Models>
-<<<<<<< HEAD
-=======
-    <!-- This post-processor will call methods defined in two external python
-     scripts compatible with RAVEN -->
->>>>>>> 27d99f2d
-    <PostProcessor name="functionPP" subType="External" verbosity="debug">
-      <method>Delta,Sum,Norm,Mean,Max,Min,DoesNotExist</method>
-      <Function class="Functions" type="External">basicOps</Function>
-      <Function class="Functions" type="External">advOps</Function>
-    </PostProcessor>
-  </Models>
-
-<<<<<<< HEAD
-=======
-  <!-- The external methods will be defined in the files pointed to by these
-     guys -->
->>>>>>> 27d99f2d
-  <Functions>
-    <External file="externalPostProcessor/BasicOperators" name="basicOps">
-      <variable>X</variable>
-      <variable>Y</variable>
-    </External>
-    <External file="externalPostProcessor/AdvancedOperators" name="advOps">
-      <variable>A</variable>
-      <variable>B</variable>
-    </External>
-  </Functions>
-
-  <Steps>
-<<<<<<< HEAD
-=======
-    <!-- Read the data from a csv into the hdf5 database used by this run -->
->>>>>>> 27d99f2d
-    <IOStep fromDirectory="." name="loadData1">
-      <Input class="DataObjects" type="PointSet">testData</Input>
-      <Output class="Databases" type="HDF5">myDB</Output>
-    </IOStep>
-    <IOStep fromDirectory="." name="loadData2">
-      <Input class="DataObjects" type="PointSet">testData2</Input>
-      <Output class="Databases" type="HDF5">myDB</Output>
-    </IOStep>
-<<<<<<< HEAD
-=======
-    <!-- Write the results to a csv -->
-    <IOStep name="saveData">
-      <Input class="DataObjects" type="PointSet">outTPS</Input>
-      <Output class="OutStreamManager" type="Print">myDump</Output>
-    </IOStep>
-    <!-- Perform the sum and difference operators using the function interface -->
->>>>>>> 27d99f2d
-    <PostProcess name="applyFunctions">
-      <Input class="DataObjects" type="PointSet">testData2</Input>
-      <Input class="DataObjects" type="PointSet">testData</Input>
-      <Model class="Models" type="PostProcessor">functionPP</Model>
-      <Output class="DataObjects" type="PointSet">outTPS</Output>
-    </PostProcess>
-<<<<<<< HEAD
-    <IOStep name="saveData">
-      <Input class="DataObjects" type="PointSet">outTPS</Input>
-      <Output class="OutStreamManager" type="Print">myDump</Output>
-    </IOStep>
-  </Steps>
-
-  <OutStreamManager>
-=======
-  </Steps>
-
-  <OutStreamManager>
-    <!-- A csv file containing the output of the example -->
->>>>>>> 27d99f2d
-    <Print name="myDump">
-      <type>csv</type>
-      <source>outTPS</source>
-    </Print>
-  </OutStreamManager>
-
-  <Databases>
-<<<<<<< HEAD
-=======
-    <!-- The necessary database object -->
->>>>>>> 27d99f2d
-    <HDF5 name="myDB"/>
-  </Databases>
-
-  <DataObjects>
-<<<<<<< HEAD
-=======
-    <!-- The input PointSet objects -->
->>>>>>> 27d99f2d
-    <PointSet name="testData">
-      <Input>X,Y</Input>
-      <Output>Z</Output>
-    </PointSet>
-    <PointSet name="testData2">
-      <Input>A,B</Input>
-      <Output>C</Output>
-    </PointSet>
-<<<<<<< HEAD
-=======
-    <!-- The output PointSet object -->
->>>>>>> 27d99f2d
-    <PointSet name="outTPS">
-      <Input>A,B,X</Input>
-      <Output>Z,Sum,Norm,advOps.Delta,Max</Output>
-    </PointSet>
-  </DataObjects>
-
-</Simulation>+<?xml version="1.0" ?>
+<Simulation verbosity="debug">
+  <!-- A simple example of writing an external python function and using it
+     inside RAVEN -->
+  <!-- Here we are testing several things:
+     1. We can handle data from multiple input files.
+     2. We can handle methods defined in multiple .py files.
+     3. A subset of inputs from the originating data is reported correctly, note
+        we ask for B, but not Y (they contain the same information).
+     4. A subset of outputs from the originating data is reported correctly,
+        note we ask for Z, but not C (they contain the same information).
+     5. Reporting an overloaded function with the appropriately qualified names:
+        basicOps.Sum and advOps.Sum.
+     6. A non-overloaded function is reported correctly: Norm
+     7. An overloaded function name can be specified by its qualified name and
+        only that version will be applied to the output: advOps.Delta.
+     8. If you ask for a function that is not defined, it will give a warning
+        message and skip it: DoesNotExist
+     9. Vector return type that is appended as a column to the data: Norm
+    10. Vector return type that is stored in the metadata: Mean
+    11. Scalar or non-conformant data size stored in metadata: Min
+    12. Scalar or non-conformant data size warning message when attempting to
+        store it in the output, it is instead put in the metadata: Max
+ -->
+  <RunInfo>
+    <WorkingDir>externalPostProcessor</WorkingDir>
+    <Sequence>
+    loadData1,
+    loadData2,
+    applyFunctions,
+    saveData
+  </Sequence>
+
+  </RunInfo>
+
+  <Models>
+    <!-- This post-processor will call methods defined in two external python
+     scripts compatible with RAVEN -->
+    <PostProcessor name="functionPP" subType="External" verbosity="debug">
+      <method>Delta,Sum,Norm,Mean,Max,Min,DoesNotExist</method>
+      <Function class="Functions" type="External">basicOps</Function>
+      <Function class="Functions" type="External">advOps</Function>
+    </PostProcessor>
+  </Models>
+
+  <!-- The external methods will be defined in the files pointed to by these
+     guys -->
+  <Functions>
+    <External file="externalPostProcessor/BasicOperators" name="basicOps">
+      <variable>X</variable>
+      <variable>Y</variable>
+    </External>
+    <External file="externalPostProcessor/AdvancedOperators" name="advOps">
+      <variable>A</variable>
+      <variable>B</variable>
+    </External>
+  </Functions>
+
+  <Steps>
+    <!-- Read the data from a csv into the hdf5 database used by this run -->
+    <IOStep fromDirectory="." name="loadData1">
+      <Input class="DataObjects" type="PointSet">testData</Input>
+      <Output class="Databases" type="HDF5">myDB</Output>
+    </IOStep>
+    <IOStep fromDirectory="." name="loadData2">
+      <Input class="DataObjects" type="PointSet">testData2</Input>
+      <Output class="Databases" type="HDF5">myDB</Output>
+    </IOStep>
+    <!-- Write the results to a csv -->
+    <IOStep name="saveData">
+      <Input class="DataObjects" type="PointSet">outTPS</Input>
+      <Output class="OutStreamManager" type="Print">myDump</Output>
+    </IOStep>
+    <!-- Perform the sum and difference operators using the function interface -->
+    <PostProcess name="applyFunctions">
+      <Input class="DataObjects" type="PointSet">testData2</Input>
+      <Input class="DataObjects" type="PointSet">testData</Input>
+      <Model class="Models" type="PostProcessor">functionPP</Model>
+      <Output class="DataObjects" type="PointSet">outTPS</Output>
+    </PostProcess>
+  </Steps>
+
+  <OutStreamManager>
+    <!-- A csv file containing the output of the example -->
+    <Print name="myDump">
+      <type>csv</type>
+      <source>outTPS</source>
+    </Print>
+  </OutStreamManager>
+
+  <Databases>
+    <!-- The necessary database object -->
+    <HDF5 name="myDB"/>
+  </Databases>
+
+  <DataObjects>
+    <!-- The input PointSet objects -->
+    <PointSet name="testData">
+      <Input>X,Y</Input>
+      <Output>Z</Output>
+    </PointSet>
+    <PointSet name="testData2">
+      <Input>A,B</Input>
+      <Output>C</Output>
+    </PointSet>
+    <!-- The output PointSet object -->
+    <PointSet name="outTPS">
+      <Input>A,B,X</Input>
+      <Output>Z,Sum,Norm,advOps.Delta,Max</Output>
+    </PointSet>
+  </DataObjects>
+
+</Simulation>