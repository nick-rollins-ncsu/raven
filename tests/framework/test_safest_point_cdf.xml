--- conflicted
+++ resolved
@@ -7,116 +7,60 @@
   <batchSize>50</batchSize>
 </RunInfo>
 
-
-<<<<<<< HEAD
 <Steps>
   <MultiRun name = 'pth1' pauseAtEnd = 'false'>
-    <Input    class = 'DataObjects'     type = 'TimePointSet'   >grd_vl_ql_smp_dpt_dt</Input>
+    <Input    class = 'DataObjects'     type = 'PointSet'   >grd_vl_ql_smp_dpt_dt</Input>
     <Model    class = 'Models'    type = 'ExternalModel'  >xtr_mdl</Model>
     <Sampler  class = 'Samplers'  type = 'Grid'           >grd_vl_ql_smp_dpt</Sampler>
-    <Output   class = 'DataObjects'     type = 'TimePointSet'   >nt_phy_dpt_dt</Output>
+    <Output   class = 'DataObjects'     type = 'PointSet'   >nt_phy_dpt_dt</Output>
   </MultiRun >
 
   <MultiRun name = 'pth2' pauseAtEnd = 'true'>
-  	<Input            class = 'DataObjects'     type = 'TimePointSet'  >bln_smp_dt</Input>
+  	<Input            class = 'DataObjects'     type = 'PointSet'  >bln_smp_dt</Input>
     <Model            class = 'Models'    type = 'ExternalModel' >xtr_mdl</Model>
     <Sampler          class = 'Samplers'  type = 'Adaptive'      >dpt_smp</Sampler>
-    <SolutionExport   class = 'DataObjects'     type = 'TimePointSet'  >lmt_srf_dt</SolutionExport>
-    <Output           class = 'DataObjects'     type = 'TimePointSet'  >nt_phy_dpt_dt</Output>
+    <SolutionExport   class = 'DataObjects'     type = 'PointSet'  >lmt_srf_dt</SolutionExport>
+    <Output           class = 'DataObjects'     type = 'PointSet'  >nt_phy_dpt_dt</Output>
     <Output class = 'OutStreamManager'    type = 'Print'         >lmt_srf_dmp</Output>
   </MultiRun>
 
   <IOStep name = 'pth6' pauseAtEnd = 'true'>
-      <Input  class = 'DataObjects'            type = 'TimePointSet'  >sfs_pnt_dt_cdf</Input>
+      <Input  class = 'DataObjects'            type = 'PointSet'  >sfs_pnt_dt_cdf</Input>
       <Output class = 'OutStreamManager' type = 'Print'         >sfs_pnt_cdf_dmp</Output>
   </IOStep>
   <PostProcess name='pth5' pauseAtEnd = 'false'>
-      <Input    class = 'DataObjects'          type = 'TimePointSet'   >lmt_srf_dt</Input>
-=======
-<Steps>  
-  <MultiRun name = 'pth1' pauseAtEnd = 'False'>
-    <Sampler  class = 'Samplers'  type = 'Grid'           >grd_vl_ql_smp_dpt</Sampler>
-    <Input    class = 'DataObjects'     type = 'PointSet'   >grd_vl_ql_smp_dpt_dt</Input>
-    <Model    class = 'Models'    type = 'ExternalModel'  >xtr_mdl</Model>
-    <Output   class = 'DataObjects'     type = 'PointSet'   >nt_phy_dpt_dt</Output>    
-  </MultiRun >
-  
-  <MultiRun name = 'pth2' pauseAtEnd = 'True'>
-    <Sampler          class = 'Samplers'  type = 'Adaptive'      >dpt_smp</Sampler>
-  	<Input            class = 'DataObjects'     type = 'PointSet'  >bln_smp_dt</Input>   
-    <Model            class = 'Models'    type = 'ExternalModel' >xtr_mdl</Model>
-    <Output           class = 'DataObjects'     type = 'PointSet'  >nt_phy_dpt_dt</Output>            
-    <SolutionExport   class = 'DataObjects'     type = 'PointSet'  >lmt_srf_dt</SolutionExport>
-    <Output class = 'OutStreamManager'    type = 'Print'         >lmt_srf_dmp</Output>
-  </MultiRun>
-  
-  <PostProcess name='pth5' pauseAtEnd = 'False'>
       <Input    class = 'DataObjects'          type = 'PointSet'   >lmt_srf_dt</Input>
->>>>>>> 02f76db1
       <Model    class = 'Models'         type = 'PostProcessor'  >SP_cdf</Model>
       <Output   class = 'DataObjects'          type = 'PointSet'   >sfs_pnt_dt_cdf</Output>
   </PostProcess>
-<<<<<<< HEAD
 </Steps>
 
 <DataObjects>
-  <TimePointSet name = 'grd_vl_ql_smp_dpt_dt'>
-    <Input>x1,x2,gammay</Input>
-    <Output>OutputPlaceHolder</Output>
-  </TimePointSet>
-
-  <TimePointSet name = 'nt_phy_dpt_dt'>
-    <Input>x1,x2,gammay</Input>
-    <Output>g</Output>
-  </TimePointSet>
-
-  <TimePointSet name = 'bln_smp_dt'>
-    <Input>x1,x2,gammay</Input>
-    <Output>OutputPlaceHolder</Output>
-  </TimePointSet>
-
-  <TimePointSet name = 'lmt_srf_dt'>
-    <Input>x1,x2,gammay</Input>
-    <Output>g_zr</Output>
-  </TimePointSet>
-
-  <TimePointSet name = 'sfs_pnt_dt_cdf'>
-=======
-  
-  <IOStep name = 'pth6' pauseAtEnd = 'True'>
-      <Input  class = 'DataObjects'            type = 'PointSet'  >sfs_pnt_dt_cdf</Input>
-      <Output class = 'OutStreamManager' type = 'Print'         >sfs_pnt_cdf_dmp</Output>
-  </IOStep>
-</Steps>
-
-<DataObjects> 
   <PointSet name = 'grd_vl_ql_smp_dpt_dt'>
     <Input>x1,x2,gammay</Input>
     <Output>OutputPlaceHolder</Output>
   </PointSet>
-  
+
   <PointSet name = 'nt_phy_dpt_dt'>
     <Input>x1,x2,gammay</Input>
     <Output>g</Output>
   </PointSet>
-    
+
   <PointSet name = 'bln_smp_dt'>
     <Input>x1,x2,gammay</Input>
     <Output>OutputPlaceHolder</Output>
   </PointSet>
-    
+
   <PointSet name = 'lmt_srf_dt'>
     <Input>x1,x2,gammay</Input>
     <Output>g_zr</Output>
   </PointSet>
-  
+
   <PointSet name = 'sfs_pnt_dt_cdf'>
->>>>>>> 02f76db1
       <Input>x1,x2,gammay</Input>
       <Output>p</Output>
   </PointSet>
 </DataObjects>
-
 
 <Distributions>
   <Normal name = 'x1_dst'>
@@ -146,13 +90,8 @@
   <Grid name = 'grd_vl_ql_smp_dpt'>
     <variable name = 'x1' >
       <distribution>x1_dst</distribution>
-<<<<<<< HEAD
-      <grid type = 'value' construction = 'equal' steps = '10' upperBound = '10'>2</grid>
+      <grid type = 'value' construction = 'equal' steps = '10' >-10.0 10.0</grid>
     </variable>
-=======
-      <grid type = 'value' construction = 'equal' steps = '10' >-10.0 10.0</grid>
-    </variable>  
->>>>>>> 02f76db1
     <variable name='x2' >
       <distribution>x2_dst</distribution>
       <grid type = 'value' construction = 'equal' steps = '10' >-10.0 10.0</grid>
