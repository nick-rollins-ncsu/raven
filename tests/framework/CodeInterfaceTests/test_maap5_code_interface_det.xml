<?xml version="1.0" ?>
<Simulation verbosity="debug">
  <RunInfo>
    <WorkingDir>MAAP5_DET_test</WorkingDir>
    <Sequence>testDummyStep</Sequence>
    <batchSize>1</batchSize>
  </RunInfo>

  <Files>
    <Input name="test.inp" type="">test.inp</Input>
    <Input name="include_900_502" type="">include_900_502</Input>
    <Input name="plot_900_502a.txt" type="">plot_900_502a.txt</Input>
  </Files>

  <Models>
    <Code name="MyMAAP" subType="MAAP5">
      <executable>
<<<<<<< HEAD

      </executable>         
      <clargs type='input' extension='.inp'/>
      <boolMaapOutputVariables>IEVNT(691)</boolMaapOutputVariables>
=======
      </executable>
      <clargs extension=".inp" type="input"/>
      <boolMaapOutputVariables>691</boolMaapOutputVariables>
>>>>>>> 2b59f2b8
      <contMaapOutputVariables>PPS, PSGGEN(1), ZWDC2SG(1), WWTOTFW(1) </contMaapOutputVariables>
      <stopSimulation>mission_time</stopSimulation>
      <includeForTimer>include_900_502</includeForTimer>
    </Code>
  </Models>

  <Distributions>
    <Uniform name="uniform">
      <upperBound>1800</upperBound>
      <lowerBound>0</lowerBound>
    </Uniform>
  </Distributions>

  <Samplers>
    <DynamicEventTree name="det" removeXmlBranchInfo="no">
      <variable name="TIMELOCA">
        <distribution>uniform</distribution>
        <grid construction="custom" type="value">500 900</grid>
      </variable>
      <variable name="AFWOFF">
        <distribution>uniform</distribution>
        <grid construction="custom" type="CDF">0.4</grid>
      </variable>
    </DynamicEventTree>
  </Samplers>

  <Steps>
    <MultiRun name="testDummyStep" re-seeding="1">
      <Input class="Files" type="">test.inp</Input>
      <Input class="Files" type="">include_900_502</Input>
      <Input class="Files" type="">plot_900_502a.txt</Input>
      <Model class="Models" type="Code">MyMAAP</Model>
      <Sampler class="Samplers" type="DynamicEventTree">det</Sampler>
      <Output class="Databases" type="HDF5">DataB_MAAP5_1</Output>
      <Output class="DataObjects" type="HistorySet">Temporal_Evolution</Output>
      <Output class="OutStreams" type="Print">test_dataobject</Output>
      <Output class="OutStreams" type="Plot">plotAFW</Output>
    </MultiRun>
  </Steps>

  <DataObjects>
    <HistorySet name="Temporal_Evolution">
      <Input>TIMELOCA</Input>
      <Output>TIME, PPS, PSGGEN(1), ZWDC2SG(1), WWTOTFW(1)</Output>
    </HistorySet>
  </DataObjects>

  <OutStreams>
    <Print name="test_dataobject">
      <type>csv</type>
      <source>Temporal_Evolution</source>
    </Print>
    <Plot name="plotAFW" overwrite="False">
      <plotSettings>
        <plot>
          <type>line</type>
          <x>Temporal_Evolution|Output|TIME</x>
          <y>Temporal_Evolution|Output|WWTOTFW(1)</y>
          <interpPointsX>100</interpPointsX>
        </plot>
        <xlabel>Time[s]</xlabel>
        <ylabel>AFW [kg/s]</ylabel>
      </plotSettings>
      <actions>
        <how>png</how>
        <title>
          <text>Plot_AFW</text>
        </title>
      </actions>
    </Plot>
  </OutStreams>

  <Databases>
    <HDF5 name="DataB_MAAP5_1" readMode="overwrite"/>
  </Databases>

</Simulation><|MERGE_RESOLUTION|>--- conflicted
+++ resolved
@@ -15,16 +15,9 @@
   <Models>
     <Code name="MyMAAP" subType="MAAP5">
       <executable>
-<<<<<<< HEAD
-
-      </executable>         
-      <clargs type='input' extension='.inp'/>
-      <boolMaapOutputVariables>IEVNT(691)</boolMaapOutputVariables>
-=======
       </executable>
       <clargs extension=".inp" type="input"/>
       <boolMaapOutputVariables>691</boolMaapOutputVariables>
->>>>>>> 2b59f2b8
       <contMaapOutputVariables>PPS, PSGGEN(1), ZWDC2SG(1), WWTOTFW(1) </contMaapOutputVariables>
       <stopSimulation>mission_time</stopSimulation>
       <includeForTimer>include_900_502</includeForTimer>
