[Tests]

 [./testMCMammoth_BisonRelap7]
   type = 'RavenFramework'
   input = test_perturb_mammoth_exe_bison_relap7.xml
   output = 'MammothInterface/Bison_Relap7/MCTestMammothExe/1/out~bison.csv MammothInterface/Bison_Relap7/MCTestMammothExe/2/out~bison.csv MammothInterface/Bison_Relap7/MCTestMammothExe/3/out~bison.csv'
   csv = 'MammothInterface/Bison_Relap7/perturb_exe_0.csv MammothInterface/Bison_Relap7/perturb_exe_1.csv MammothInterface/Bison_Relap7/perturb_exe_2.csv'
   rel_err = 0.001
   required_executable = '../../../../mammoth/mammoth-%METHOD%'
 [../]

 [./testMCMammothNoExecutable_BisonRelap7]
   type = 'RavenFramework'
   input = test_perturb_mammoth_bison_relap7.xml
   output = 'MammothInterface/Bison_Relap7/perturb_mammoth.csv MammothInterface/Bison_Relap7/MCTestMammoth/1/bison.i MammothInterface/Bison_Relap7/MCTestMammoth/1/relap.i MammothInterface/Bison_Relap7/MCTestMammoth/2/bison.i MammothInterface/Bison_Relap7/MCTestMammoth/2/relap.i MammothInterface/Bison_Relap7/MCTestMammoth/3/bison.i MammothInterface/Bison_Relap7/MCTestMammoth/3/relap.i'
   csv = 'MammothInterface/Bison_Relap7/perturb_mammoth_0.csv MammothInterface/Bison_Relap7/perturb_mammoth_1.csv MammothInterface/Bison_Relap7/perturb_mammoth_2.csv'
   test_interface_only = True
 [../]

[./testMCMAMMOTHNoExecutable_RattlesnakeBison]
   type = 'RavenFramework'
   input = 'test_perturb_all_rattlesnake_bison.xml'
   output = 'MammothInterface/Rattlesnake_Bison/perturb_all.csv MammothInterface/Rattlesnake_Bison/perturbAll/1/quarter_pin_with_fuel.i MammothInterface/Rattlesnake_Bison/perturbAll/2/quarter_pin_with_fuel.i'
   csv = 'MammothInterface/Rattlesnake_Bison/perturb_all_0.csv MammothInterface/Rattlesnake_Bison/perturb_all_1.csv'
   test_interface_only = True
 [../]

 [./testPerturbMAMMOTHNoExecutable_RattlesnakeBison]
   type = 'RavenFramework'
   input = 'test_perturb_mammoth_rattlesnake_bison.xml'
   output = 'MammothInterface/Rattlesnake_Bison/perturb_mammoth.csv MammothInterface/Rattlesnake_Bison/MCTestMammoth/1/quarter_pin_with_fuel.i MammothInterface/Rattlesnake_Bison/MCTestMammoth/2/quarter_pin_with_fuel.i MammothInterface/Rattlesnake_Bison/MCTestMammoth/3/quarter_pin_with_fuel.i'
   csv = 'MammothInterface/Rattlesnake_Bison/perturb_mammoth_0.csv MammothInterface/Rattlesnake_Bison/perturb_mammoth_1.csv MammothInterface/Rattlesnake_Bison/perturb_mammoth_2.csv'
   test_interface_only = True
 [../]

 [./testGridBison]
   type = 'RavenFramework'
   input = 'test_Grid_Sampler_Bison.xml'
   output = 'GridTestBison/CustomSampler/1/out~gap_perfect_transfer_test'
   csv = 'GridTestBison/CustomSampler/18/out~gap_perfect_transfer_test.csv GridTestBison/CustomSampler/17/out~gap_perfect_transfer_test.csv GridTestBison/outGrid_dump.csv'
   max_time = 500
   rel_err = 0.001
   required_executable = '../../../../bison/bison-%METHOD%'
   skip_if_env = BUILD_ROOT
   #There is a problem in debug mode (possibly in bison) but this
   # test often does not work in debug mode because of the problem.
   method = 'devel opt'
 [../]
 
 [./testGridRattlesnake]
   type = 'RavenFramework'
   input = 'test_Grid_Sampler_rattlesnake.xml'
   output = 'GridTestTwigl/CustomSampler/18/out~twigl_mixing.csv GridTestTwigl/CustomSampler/1/out~twigl_mixing.csv GridTestTwigl/CustomSampler/10/out~twigl_mixing.csv'
   csv = 'GridTestTwigl/outGrid_dump.csv'
   max_time = 500
   rel_err = 0.001
   required_executable = '../../../../rattlesnake/rattlesnake-%METHOD%'
   skip_if_env = BUILD_ROOT
   method = 'devel opt'
 [../]

 [./testLHSBison]
  type = 'RavenFramework'
  input = 'test_LHS_Sampler_Bison.xml'
  output = 'LHStestBison/myLHS/1/out~gap_perfect_transfer_test'
  UnorderedCsv = 'LHStestBison/myLHS/1/out~gap_perfect_transfer_test.csv LHStestBison/myLHS/3/out~gap_perfect_transfer_test.csv'
  max_time = 500
  rel_err = 0.001
  required_executable = '../../../../bison/bison-%METHOD%'
  skip_if_env = BUILD_ROOT
 [../]

 [./testLHSBisonParallel]
   #REQUIREMENT_TEST R-IS-1
  type = 'RavenFramework'
  input = 'test_LHS_Sampler_Bison_parallel.xml'
  output = 'LHStestBisonParallel/myLHS/1/out~gap_perfect_transfer_test LHStestBisonParallel/LHS_Bison_dump.csv'
  UnorderedCsv = 'LHStestBisonParallel/LHS_Bison_dump.csv'
  max_time = 500
  rel_err = 0.001
  required_executable = '../../../../bison/bison-%METHOD%'
  skip_if_env = BUILD_ROOT
 [../]

 [./testLHSFerret]
  type = 'RavenFramework'
  input = 'test_LHS_Sampler_ferret.xml'
  output = 'LHStestFerret/myLHS/out~1~simple_diffusion'
  csv = 'LHStestFerret/myLHS/out~1~simple_diffusion.csv'
  required_executable = '../../../../ferret/ferret-%METHOD%'
  skip = "Has not been updated for new ferret"
 [../]

 [./RELAP5interfaceTestNoExecutable]
  type = 'RavenFramework'
  input = 'test_relap5_code_interface.xml'
  output = 'RELAP5interfaceTest/testDummyStep/1/snc01.i RELAP5interfaceTest/testDummyStep/2/snc01.i RELAP5interfaceTest/testDummyStep/3/snc01.i RELAP5interfaceTest/testDummyStep/4/snc01.i RELAP5interfaceTest/testDummyStep/5/snc01.i RELAP5interfaceTest/testDummyStep/1/out~snc01.csv RELAP5interfaceTest/testDummyStep/2/out~snc01.csv RELAP5interfaceTest/testDummyStep/3/out~snc01.csv RELAP5interfaceTest/testDummyStep/4/out~snc01.csv RELAP5interfaceTest/testDummyStep/5/out~snc01.csv'
  csv = 'RELAP5interfaceTest/testDummyStep/1/out~snc01.csv RELAP5interfaceTest/testDummyStep/2/out~snc01.csv RELAP5interfaceTest/testDummyStep/3/out~snc01.csv RELAP5interfaceTest/testDummyStep/4/out~snc01.csv RELAP5interfaceTest/testDummyStep/5/out~snc01.csv'
  text = 'RELAP5interfaceTest/testDummyStep/1/snc01.i RELAP5interfaceTest/testDummyStep/2/snc01.i'
  test_interface_only = True
 [../]

 [./RELAP5interfaceMultDeckTestNoExecutable]
  type = 'RavenFramework'
  input = 'test_relap5_code_interface_multideck.xml'
  output = 'RELAP5interfaceTestMultiDeck/testDummyStep/1/snc01.i RELAP5interfaceTestMultiDeck/testDummyStep/2/snc01.i RELAP5interfaceTestMultiDeck/testDummyStep/3/snc01.i RELAP5interfaceTestMultiDeck/testDummyStep/4/snc01.i RELAP5interfaceTestMultiDeck/testDummyStep/5/snc01.i RELAP5interfaceTestMultiDeck/testDummyStep/1/out~snc01.csv RELAP5interfaceTestMultiDeck/testDummyStep/2/out~snc01.csv RELAP5interfaceTestMultiDeck/testDummyStep/3/out~snc01.csv RELAP5interfaceTestMultiDeck/testDummyStep/4/out~snc01.csv RELAP5interfaceTestMultiDeck/testDummyStep/5/out~snc01.csv'
  csv = 'RELAP5interfaceTestMultiDeck/testDummyStep/1/out~snc01.csv RELAP5interfaceTestMultiDeck/testDummyStep/2/out~snc01.csv'
  test_interface_only = True
 [../]

 [./RELAP5interfaceMultDeckTestChoosingDeckNoExecutable]
  type = 'RavenFramework'
  input = 'test_relap5_code_interface_multideck_choosing_deck_output.xml'
  output = 'RELAP5interfaceTestMultiDeckChoosingDeck/testDummyStep/1/snc01.i RELAP5interfaceTestMultiDeckChoosingDeck/testDummyStep/2/snc01.i RELAP5interfaceTestMultiDeckChoosingDeck/testDummyStep/3/snc01.i RELAP5interfaceTestMultiDeckChoosingDeck/testDummyStep/4/snc01.i RELAP5interfaceTestMultiDeckChoosingDeck/testDummyStep/5/snc01.i RELAP5interfaceTestMultiDeckChoosingDeck/testDummyStep/1/out~snc01.csv RELAP5interfaceTestMultiDeckChoosingDeck/testDummyStep/2/out~snc01.csv RELAP5interfaceTestMultiDeckChoosingDeck/testDummyStep/3/out~snc01.csv RELAP5interfaceTestMultiDeckChoosingDeck/testDummyStep/4/out~snc01.csv RELAP5interfaceTestMultiDeckChoosingDeck/testDummyStep/5/out~snc01.csv'
  csv = 'RELAP5interfaceTestMultiDeckChoosingDeck/testDummyStep/1/out~snc01.csv RELAP5interfaceTestMultiDeckChoosingDeck/testDummyStep/2/out~snc01.csv'
  test_interface_only = True
 [../]

 [./testMC]
   type = 'RavenFramework'
   input = 'test_mc_rattlesnake.xml'
   csv = 'TestRattlesnake/out_mc_dump.csv'
   xml = 'TestRattlesnake/MCTest/1/xs.xml TestRattlesnake/MCTest/5/xs.xml TestRattlesnake/MCTest/10/xs.xml'
   test_interface_only = True
 [../]

[./OpenModelicaInterfaceTestNoExecutable]
  type = 'RavenFramework'
  input = 'test_OpenModelica_code_interface.xml'
  output = 'OMInterfaceTest/testDummyStep/1/BouncingBall_init.xml OMInterfaceTest/testDummyStep/2/BouncingBall_init.xml OMInterfaceTest/testDummyStep/3/BouncingBall_init.xml OMInterfaceTest/testDummyStep/4/BouncingBall_init.xml OMInterfaceTest/testDummyStep/5/BouncingBall_init.xml OMInterfaceTest/testDummyStep/1/out~BouncingBall_init.csv OMInterfaceTest/testDummyStep/2/out~BouncingBall_init.csv OMInterfaceTest/testDummyStep/3/out~BouncingBall_init.csv OMInterfaceTest/testDummyStep/4/out~BouncingBall_init.csv OMInterfaceTest/testDummyStep/5/out~BouncingBall_init.csv'
  csv = 'OMInterfaceTest/testDummyStep/1/out~BouncingBall_init.csv OMInterfaceTest/testDummyStep/2/out~BouncingBall_init.csv OMInterfaceTest/testDummyStep/3/out~BouncingBall_init.csv OMInterfaceTest/testDummyStep/4/out~BouncingBall_init.csv OMInterfaceTest/testDummyStep/5/out~BouncingBall_init.csv'
  test_interface_only = True
 [../]
 
 [./DymolaInterfaceTestNoExecutable]
  type = 'RavenFramework'
  input = 'test_Dymola_code_interface.xml'
  output = 'DMInterfaceTest/testDummyStep/1/dsin.txt DMInterfaceTest/testDummyStep/2/dsin.txt DMInterfaceTest/testDummyStep/3/dsin.txt DMInterfaceTest/testDummyStep/4/dsin.txt DMInterfaceTest/testDummyStep/5/dsin.txt DMInterfaceTest/testDummyStep/1/out~dsin.csv DMInterfaceTest/testDummyStep/2/out~dsin.csv DMInterfaceTest/testDummyStep/3/out~dsin.csv DMInterfaceTest/testDummyStep/4/out~dsin.csv DMInterfaceTest/testDummyStep/5/out~dsin.csv'
  csv = 'DMInterfaceTest/testDummyStep/1/out~dsin.csv DMInterfaceTest/testDummyStep/2/out~dsin.csv DMInterfaceTest/testDummyStep/3/out~dsin.csv DMInterfaceTest/testDummyStep/4/out~dsin.csv DMInterfaceTest/testDummyStep/5/out~dsin.csv'
  test_interface_only = True
 [../]

 [./genericInterface]
   type = 'RavenFramework'
   input = 'test_generic_interface.xml'
   output = 'GenericInterface/samples.xml'
   csv = 'GenericInterface/samples.csv'
 [../]
 [./genericInterface2]
   type = 'RavenFramework'
   input = 'test_generic_interface.xml'
   output = 'GenericInterface/samples.xml'
   csv = 'GenericInterface/samples.csv'
   UnorderedXml = 'GenericInterface/sample/1/one.xml' #checks to make sure input is not being duplicated
   prereq = genericInterface
 [../]

 [./genericInterfaceIO]
   type = 'RavenFramework'
   input = 'test_generic_IO.xml'
   output = 'GenericInterfaceIO/samples.xml'
   csv = 'GenericInterfaceIO/samples.csv'
 [../]

 [./CubitMooseInterface]
   type = 'RavenFramework'
   input = 'test_CUBIT_MOOSE.xml'
   output = 'CUBIT_MOOSE_test/grid_run/1/mesh~rectangle.e CUBIT_MOOSE_test/grid_run/2/mesh~rectangle.e CUBIT_MOOSE_test/grid_run/3/mesh~rectangle.e CUBIT_MOOSE_test/grid_run/4/mesh~rectangle.e'
   csv = 'CUBIT_MOOSE_test/print_data.csv'
   # Need to be able to check that cubit executable exists, but listing in required_executable
   # searches for existence of file then runs it. Running cubit by itself starts a cubit
   # command line that the test harness doesn't know how to deal with. For now, we're just
   # going to test for the existence of moose_test-opt to run.
   required_executable = '../../../../moose/test/moose_test-%METHOD%'
   required_libraries = 'cubit'
 [../]

 [./BisonAndMeshInterface]
   type = 'RavenFramework'
   input = 'test_BISON_and_MESH.xml'
   output = 'BISON_and_MESH_test/grid_run/1/mesh~coarse_input.e BISON_and_MESH_test/grid_run/2/mesh~coarse_input.e BISON_and_MESH_test/grid_run/3/mesh~coarse_input.e BISON_and_MESH_test/grid_run/4/mesh~coarse_input.e BISON_and_MESH_test/grid_run/5/mesh~coarse_input.e BISON_and_MESH_test/grid_run/6/mesh~coarse_input.e BISON_and_MESH_test/grid_run/7/mesh~coarse_input.e BISON_and_MESH_test/grid_run/8/mesh~coarse_input.e BISON_and_MESH_test/grid_run/9/mesh~coarse_input.e BISON_and_MESH_test/grid_run/10/mesh~coarse_input.e BISON_and_MESH_test/grid_run/11/mesh~coarse_input.e BISON_and_MESH_test/grid_run/12/mesh~coarse_input.e BISON_and_MESH_test/grid_run/13/mesh~coarse_input.e BISON_and_MESH_test/grid_run/14/mesh~coarse_input.e BISON_and_MESH_test/grid_run/15/mesh~coarse_input.e BISON_and_MESH_test/grid_run/16/mesh~coarse_input.e'
   csv = 'BISON_and_MESH_test/print_data.csv'
   required_executable = '../../../../bison/bison-%METHOD%'
   required_libraries = 'cubit'
 [../]

 [./MooseVPPInterface]
   type = 'RavenFramework'
   input = 'test_MOOSE_VPP.xml'
   output = 'MOOSEVPPInterface/grid_run/1/out~MooseVPP.e MOOSEVPPInterface/grid_run/2/out~MooseVPP.e MOOSEVPPInterface/grid_run/3/out~MooseVPP.e MOOSEVPPInterface/grid_run/4/out~MooseVPP.e'
   csv = 'MOOSEVPPInterface/print_data.csv'
   # Need to be able to check that cubit executable exists, but listing in required_executable
   # searches for existence of file then runs it. Running cubit by itself starts a cubit
   # command line that the test harness doesn't know how to deal with. For now, we're just
   # going to test for the existence of moose_test-opt to run.
   required_executable = '../../../../moose/modules/combined/modules-%METHOD%'
   rel_err = 0.0001
 [../]
 [./MAAP5interfaceForwardSampling]
   type = 'RavenFramework'
   input = 'test_maap5_code_interface_forward.xml'
   output = 'MAAP5_Forward_test/2-plotWWBBN_line.png MAAP5_Forward_test/3-plotWWBBN_line.png MAAP5_Forward_test/test_dataobject.csv'
   csv = 'MAAP5_Forward_test/test_dataobject_2.csv'
   UnorderedXml = 'MAAP5_Forward_test/test_dataobject.xml'
   test_interface_only = True
   rel_err = 0.0001 
 [../]
 [./MAAP5interfaceDETSampling]
   type = 'RavenFramework'
   input = 'test_maap5_code_interface_det.xml'
   output = 'MAAP5_DET_test/2-plotAFW_line.png MAAP5_DET_test/3-plotAFW_line.png MAAP5_DET_test/test_dataobject.csv'
   csv = 'MAAP5_DET_test/test_dataobject_3.csv'
   UnorderedXml = 'MAAP5_DET_test/test_dataobject.xml'
   test_interface_only = True
   rel_err = 0.0001
 [../]
 [./MAAP5interfaceHybridDETSampling]
   type = 'RavenFramework'
   input = 'test_maap5_code_interface_hybrid_det.xml'
   output = 'MAAP5_HybridDET_test/7-plotAFW_line.png MAAP5_HybridDET_test/7-plotAFW_line.png MAAP5_HybridDET_test/test_dataobject.csv'
   csv = 'MAAP5_HybridDET_test/test_dataobject_3.csv'
   UnorderedXml = 'MAAP5_HybridDET_test/test_dataobject.xml'
   test_interface_only = True
   rel_err = 0.0001
 [../]
<<<<<<< HEAD
 [./MAAP5interfaceADETSampling]
   type = 'RavenFramework'
   input = 'test_maap5_code_interface_adaptive_det.xml'
   output = 'MAAP5_adaptiveDET_test/limitSurfDump.csv MAAP5_adaptiveDET_test/limitSurfDump.xml'
   UnorderedCsv = 'MAAP5_adaptiveDET_test/limitSurfDump.csv'
   UnorderedXml = 'MAAP5_adaptiveDET_test/limitSurfDump.xml'
   test_interface_only = True
   rel_err = 0.0001
 [../]
 [./MAAP5interfaceAHDETSampling]
   type = 'RavenFramework'
   input = 'test_maap5_code_interface_adaptive_hybrid_det.xml'
   output = 'MAAP5_adaptiveHybridDET_test/limitSurfDump.csv MAAP5_adaptiveHybridDET_test/limitSurfDump.xml'
   UnorderedCsv = 'MAAP5_adaptiveHybridDET_test/limitSurfDump.csv'
   UnorderedXml = 'MAAP5_adaptiveHybridDET_test/limitSurfDump.xml'
   test_interface_only = True
   rel_err = 0.0001
=======
 [./INSSrelap5JapanInterfaceSampling]
   type = 'RavenFramework'
   input = 'test_relap5_code_inss.xml'
   output = 'RELAP5interfaceTestModifiedVersionINSS/1-historyPlot_line-line-line-line.png RELAP5interfaceTestModifiedVersionINSS/1-samplePlot_scatter-scatter-scatter-scatter-scatter.png RELAP5interfaceTestModifiedVersionINSS/histories.xml RELAP5interfaceTestModifiedVersionINSS/histories.csv'
   csv = 'RELAP5interfaceTestModifiedVersionINSS/histories_1.csv'
   text = 'RELAP5interfaceTestModifiedVersionINSS/INSS_RELAP5_step/1/modelpar.inp'
   test_interface_only = True
   rel_err = 0.0001 
>>>>>>> 50b34d89
 [../]
[]<|MERGE_RESOLUTION|>--- conflicted
+++ resolved
@@ -223,7 +223,6 @@
    test_interface_only = True
    rel_err = 0.0001
  [../]
-<<<<<<< HEAD
  [./MAAP5interfaceADETSampling]
    type = 'RavenFramework'
    input = 'test_maap5_code_interface_adaptive_det.xml'
@@ -241,7 +240,7 @@
    UnorderedXml = 'MAAP5_adaptiveHybridDET_test/limitSurfDump.xml'
    test_interface_only = True
    rel_err = 0.0001
-=======
+ [../]
  [./INSSrelap5JapanInterfaceSampling]
    type = 'RavenFramework'
    input = 'test_relap5_code_inss.xml'
@@ -250,6 +249,5 @@
    text = 'RELAP5interfaceTestModifiedVersionINSS/INSS_RELAP5_step/1/modelpar.inp'
    test_interface_only = True
    rel_err = 0.0001 
->>>>>>> 50b34d89
  [../]
 []