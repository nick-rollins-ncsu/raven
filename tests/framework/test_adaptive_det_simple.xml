<?xml version="1.0" encoding="UTF-8"?>
<Simulation verbosity='debug'>
    <RunInfo>
        <WorkingDir>AdaptiveDET</WorkingDir>
        <Files>ideal_pump.i,ideal_pump_control.py</Files>
        <Sequence>AdaptiveDETrunTest,DumpResults</Sequence>
        <batchSize>8</batchSize>
    </RunInfo>
    <Models>
        <Code name='MyRAVEN' subType='RAVEN'><executable>%FRAMEWORK_DIR%/../RAVEN-%METHOD%</executable></Code>
        <ROM name='Acc' subType='SciKitLearn'>
            <Features>depressurizationOnTime,PressureFailureValue</Features>
            <Target>relapFunctionSimple</Target>
            <SKLtype>svm|SVC</SKLtype>
            <kernel>rbf</kernel>
            <gamma>0.8</gamma>
            <tol>0.0001</tol>
            <C>50</C>
        </ROM>
    </Models>
    <Functions>
        <External name='relapFunctionSimple' file='AdaptiveDET/relapFunctionSimple.py'>
            <variable>depressurizationOnTime</variable>
            <variable>PressureFailureValue</variable>
            <variable>systemFailed</variable>
        </External>
    </Functions>
    <Distributions>
        <Uniform name='PressureFailureDist'>
            <lowerBound>1.01e5</lowerBound>
            <upperBound>1.15e5</upperBound>
        </Uniform>
        <Uniform name='depresSystemDist'>
            <lowerBound>0.0</lowerBound>
            <upperBound>5.0</upperBound>
        </Uniform>

    </Distributions>
    <Samplers>
        <AdaptiveDynamicEventTree name='AdaptiveDETsimple' print_end_xml='yes' maxSimulationTime='5.0'>
            <ROM               class='Models'           type='ROM'         >Acc</ROM>
            <Function          class='Functions'        type='External'    >relapFunctionSimple</Function>
            <TargetEvaluation  class='DataObjects'            type='PointSet'>adaptiveOutsimple</TargetEvaluation>
            <Convergence limit='1600' forceIteration='False' weight='CDF' persistence='7'>0.05</Convergence>
            <Distribution name='PressureFailureValue'>
                <distribution >PressureFailureDist</distribution>
                <grid type='CDF' construction='custom'>0.05 0.1 0.2 0.3 0.4 0.5 0.6 0.7 0.8 0.9 0.95</grid>
            </Distribution>
            <Distribution name='depressurizationOnTime'>
                <distribution >depresSystemDist</distribution>
                <grid type='CDF' construction='custom'>0.05 0.1 0.2 0.3 0.4 0.5 0.6 0.7 0.8 0.9 0.95</grid>
            </Distribution>
        </AdaptiveDynamicEventTree>
    </Samplers>
    <Steps>
        <MultiRun name='AdaptiveDETrunTest'>
            <Input             class='Files'            type=''                          >ideal_pump.i</Input>
            <Input             class='Files'            type=''                          >ideal_pump_control.py</Input>
            <Model             class='Models'           type='Code'                      >MyRAVEN</Model>
<<<<<<< HEAD
            <Sampler           class='Samplers'         type='AdaptiveDynamicEventTree'  >AdaptiveDETsimple</Sampler>
            <SolutionExport    class='DataObjects'            type='TimePointSet'              >LimitSurfSimple</SolutionExport>
            <Output            class='DataObjects'            type='TimePointSet'              >adaptiveOutsimple</Output>
=======
            <SolutionExport    class='DataObjects'            type='PointSet'              >LimitSurfSimple</SolutionExport>
            <Sampler           class='Samplers'         type='AdaptiveDynamicEventTree'  >AdaptiveDETsimple</Sampler>
            <Output            class='DataObjects'            type='PointSet'              >adaptiveOutsimple</Output>
>>>>>>> 02f76db1
            <Output            class='Databases'        type='HDF5'                      >AdaptiveDETsimpleDatabase</Output>
            <Output            class='DataObjects'            type='HistorySet'                 >AdaptiveDETHistorySet</Output>
            <Output            class='DataObjects'            type='PointSet'              >AdaptiveDETPointset</Output>
            <Output            class='DataObjects'            type='PointSet'              >AdaptiveDETPointsetHierarchical</Output>
            <Output            class='DataObjects'            type='HistorySet'                 >adaptiveOutHistorySetimple</Output>
        </MultiRun>
        <IOStep name='DumpResults'>
            <Input   class='DataObjects'            type='PointSet'    >AdaptiveDETPointset</Input>
            <Input   class='DataObjects'            type='PointSet'    >adaptiveOutsimple</Input>
            <Input   class='DataObjects'            type='PointSet'    >LimitSurfSimple</Input>
            <Input   class='DataObjects'            type='HistorySet'       >adaptiveOutHistorySetimple</Input>
            <Output  class='OutStreamManager' type='Print'           >adaptiveNoHierarchicalDump</Output>
            <!-- <Output  class='OutStreamManager' type='Plot'            >limitSurfDump</Output> -->
            <Output  class='OutStreamManager' type='Print'           >adaptiveNoHierarchicalDump</Output>
            <Output  class='OutStreamManager' type='Print'           >adaptiveOutsimpleHier</Output>
            <Output  class='OutStreamManager' type='Print'           >adaptiveOutsimpleHier_selective_Output</Output>
            <Output  class='OutStreamManager' type='Print'           >adaptiveOutsimpleHier_selective_Input</Output>
            <Output  class='OutStreamManager' type='Print'           >adaptiveOutsimpleHier_selective_Input_var</Output>
            <Output  class='OutStreamManager' type='Print'           >adaptiveOutsimpleHier_selective_Output_Input_var</Output>
            <Output  class='OutStreamManager' type='Print'           >adaptiveOutsimpleHier_selective_Input_Output_var</Output>
            <Output  class='OutStreamManager' type='Print'           >adaptiveOutsimpleHier_selective_Output_var</Output>
            <Output  class='OutStreamManager' type='Print'           >adaptiveOutsimpleHier_HistorySetselective_Input_Output_var</Output>
        </IOStep>
    </Steps>
    <Databases>
        <HDF5 name="AdaptiveDETsimpleDatabase" directory="AdaptiveDET"/>
    </Databases>

    <OutStreamManager>
        <Print name='adaptiveNoHierarchicalDump'>
            <type>csv</type>
            <source>AdaptiveDETPointset</source>
        </Print>
        <Print name='adaptiveOutsimpleHier'>
            <type>csv</type>
            <source>adaptiveOutsimple</source>
        </Print>
        <Print name='adaptiveOutsimpleHier_selective_Output'>
            <type>csv</type>
            <source>adaptiveOutsimple</source>
            <what>Output</what>
        </Print>
        <Print name='adaptiveOutsimpleHier_selective_Input'>
            <type>csv</type>
            <source>adaptiveOutsimple</source>
            <what>Input</what>
        </Print>
        <Print name='adaptiveOutsimpleHier_selective_Input_var'>
            <type>csv</type>
            <source>adaptiveOutsimple</source>
            <what>Input|PressureFailureValue</what>
        </Print>
        <Print name='adaptiveOutsimpleHier_selective_Output_Input_var'>
            <type>csv</type>
            <source>adaptiveOutsimple</source>
            <what>Output,Input|PressureFailureValue</what>
        </Print>
        <Print name='adaptiveOutsimpleHier_selective_Input_Output_var'>
            <type>csv</type>
            <source>adaptiveOutsimple</source>
            <what>Output|systemFailed,Input</what>
        </Print>
        <Print name='adaptiveOutsimpleHier_HistorySetselective_Input_Output_var'>
            <type>csv</type>
            <source>adaptiveOutHistorySetimple</source>
            <what>Output|systemFailed,Input</what>
        </Print>
        <Print name='adaptiveOutsimpleHier_selective_Output_var'>
            <type>csv</type>
            <source>adaptiveOutsimple</source>
            <what>Output|systemFailed</what>
        </Print>
        <!--
        <Plot verbosity='debug' name='limitSurfDump' dim='2' overwrite='False'>
            <plotSettings>
                <plot>
                    <type>scatter</type>
                    <x>LimitSurfSimple|Input|PressureFailureValue</x>
                    <y>LimitSurfSimple|Input|depressurizationOnTime</y>
                    <colorMap>LimitSurfSimple|Output|relapFunctionSimple</colorMap>
                </plot>
            </plotSettings>
            <actions>
                <how>png</how>
                <title>
                    <text> </text>
                </title>
            </actions>
        </Plot>
         -->
    </OutStreamManager>
    <DataObjects>
        <PointSet name='LimitSurfSimple'>
            <Input>PressureFailureValue,depressurizationOnTime</Input>
            <Output>relapFunctionSimple</Output>
        </PointSet>
        <PointSet name='AdaptiveDETPointset'>
            <options><inputRow>-1</inputRow></options>
            <Input>PressureFailureDistThreshold,PressureFailureValue,depresSystemDistThreshold,depressurizationOnTime</Input>
            <Output>time,systemFailed,pump_mass_flow_rate,inlet_TDV_p_bc,pipe1_Area,pipe1_Dh,pipe1_Hw,depressurizationOn,endSimulation</Output>
        </PointSet>
        <PointSet name='AdaptiveDETPointsetHierarchical' hierarchical='t'>
            <options><inputRow>-1</inputRow></options>
            <Input>PressureFailureDistThreshold,PressureFailureValue,depresSystemDistThreshold,depressurizationOnTime</Input>
            <Output>time,systemFailed,pump_mass_flow_rate,inlet_TDV_p_bc,pipe1_Area,pipe1_Dh,pipe1_Hw,depressurizationOn,endSimulation</Output>
        </PointSet>
        <PointSet name='adaptiveOutsimple' hierarchical='t'>
            <options><inputRow>-1</inputRow></options>
            <Input>PressureFailureValue,depressurizationOnTime</Input>
            <Output>systemFailed</Output>
        </PointSet>
        <HistorySet name='adaptiveOutHistorySetimple' hierarchical='t'>
            <options><inputRow>-1</inputRow></options>
            <Input>PressureFailureValue,depressurizationOnTime</Input>
            <Output>systemFailed</Output>
        </HistorySet>
        <HistorySet name='AdaptiveDETHistorySet'>
            <options><inputRow>-1</inputRow></options>
            <Input>PressureFailureDistThreshold,PressureFailureValue,depresSystemDistThreshold,depressurizationOnTime</Input>
            <Output>time,systemFailed,pump_mass_flow_rate,inlet_TDV_p_bc,pipe1_Area,pipe1_Dh,pipe1_Hw,depressurizationOn,endSimulation</Output>
        </HistorySet>
    </DataObjects>
</Simulation>
<|MERGE_RESOLUTION|>--- conflicted
+++ resolved
@@ -57,37 +57,31 @@
             <Input             class='Files'            type=''                          >ideal_pump.i</Input>
             <Input             class='Files'            type=''                          >ideal_pump_control.py</Input>
             <Model             class='Models'           type='Code'                      >MyRAVEN</Model>
-<<<<<<< HEAD
             <Sampler           class='Samplers'         type='AdaptiveDynamicEventTree'  >AdaptiveDETsimple</Sampler>
-            <SolutionExport    class='DataObjects'            type='TimePointSet'              >LimitSurfSimple</SolutionExport>
-            <Output            class='DataObjects'            type='TimePointSet'              >adaptiveOutsimple</Output>
-=======
-            <SolutionExport    class='DataObjects'            type='PointSet'              >LimitSurfSimple</SolutionExport>
-            <Sampler           class='Samplers'         type='AdaptiveDynamicEventTree'  >AdaptiveDETsimple</Sampler>
-            <Output            class='DataObjects'            type='PointSet'              >adaptiveOutsimple</Output>
->>>>>>> 02f76db1
+            <SolutionExport    class='DataObjects'      type='PointSet'                  >LimitSurfSimple</SolutionExport>
+            <Output            class='DataObjects'      type='PointSet'                  >adaptiveOutsimple</Output>
             <Output            class='Databases'        type='HDF5'                      >AdaptiveDETsimpleDatabase</Output>
-            <Output            class='DataObjects'            type='HistorySet'                 >AdaptiveDETHistorySet</Output>
-            <Output            class='DataObjects'            type='PointSet'              >AdaptiveDETPointset</Output>
-            <Output            class='DataObjects'            type='PointSet'              >AdaptiveDETPointsetHierarchical</Output>
-            <Output            class='DataObjects'            type='HistorySet'                 >adaptiveOutHistorySetimple</Output>
+            <Output            class='DataObjects'      type='HistorySet'                >AdaptiveDETHistorySet</Output>
+            <Output            class='DataObjects'      type='PointSet'                  >AdaptiveDETPointset</Output>
+            <Output            class='DataObjects'      type='PointSet'                  >AdaptiveDETPointsetHierarchical</Output>
+            <Output            class='DataObjects'      type='HistorySet'                >adaptiveOutHistorySetimple</Output>
         </MultiRun>
         <IOStep name='DumpResults'>
-            <Input   class='DataObjects'            type='PointSet'    >AdaptiveDETPointset</Input>
-            <Input   class='DataObjects'            type='PointSet'    >adaptiveOutsimple</Input>
-            <Input   class='DataObjects'            type='PointSet'    >LimitSurfSimple</Input>
-            <Input   class='DataObjects'            type='HistorySet'       >adaptiveOutHistorySetimple</Input>
-            <Output  class='OutStreamManager' type='Print'           >adaptiveNoHierarchicalDump</Output>
+            <Input   class='DataObjects'      type='PointSet'    >AdaptiveDETPointset</Input>
+            <Input   class='DataObjects'      type='PointSet'    >adaptiveOutsimple</Input>
+            <Input   class='DataObjects'      type='PointSet'    >LimitSurfSimple</Input>
+            <Input   class='DataObjects'      type='HistorySet'  >adaptiveOutHistorySetimple</Input>
+            <Output  class='OutStreamManager' type='Print'       >adaptiveNoHierarchicalDump</Output>
             <!-- <Output  class='OutStreamManager' type='Plot'            >limitSurfDump</Output> -->
-            <Output  class='OutStreamManager' type='Print'           >adaptiveNoHierarchicalDump</Output>
-            <Output  class='OutStreamManager' type='Print'           >adaptiveOutsimpleHier</Output>
-            <Output  class='OutStreamManager' type='Print'           >adaptiveOutsimpleHier_selective_Output</Output>
-            <Output  class='OutStreamManager' type='Print'           >adaptiveOutsimpleHier_selective_Input</Output>
-            <Output  class='OutStreamManager' type='Print'           >adaptiveOutsimpleHier_selective_Input_var</Output>
-            <Output  class='OutStreamManager' type='Print'           >adaptiveOutsimpleHier_selective_Output_Input_var</Output>
-            <Output  class='OutStreamManager' type='Print'           >adaptiveOutsimpleHier_selective_Input_Output_var</Output>
-            <Output  class='OutStreamManager' type='Print'           >adaptiveOutsimpleHier_selective_Output_var</Output>
-            <Output  class='OutStreamManager' type='Print'           >adaptiveOutsimpleHier_HistorySetselective_Input_Output_var</Output>
+            <Output  class='OutStreamManager' type='Print'       >adaptiveNoHierarchicalDump</Output>
+            <Output  class='OutStreamManager' type='Print'       >adaptiveOutsimpleHier</Output>
+            <Output  class='OutStreamManager' type='Print'       >adaptiveOutsimpleHier_selective_Output</Output>
+            <Output  class='OutStreamManager' type='Print'       >adaptiveOutsimpleHier_selective_Input</Output>
+            <Output  class='OutStreamManager' type='Print'       >adaptiveOutsimpleHier_selective_Input_var</Output>
+            <Output  class='OutStreamManager' type='Print'       >adaptiveOutsimpleHier_selective_Output_Input_var</Output>
+            <Output  class='OutStreamManager' type='Print'       >adaptiveOutsimpleHier_selective_Input_Output_var</Output>
+            <Output  class='OutStreamManager' type='Print'       >adaptiveOutsimpleHier_selective_Output_var</Output>
+            <Output  class='OutStreamManager' type='Print'       >adaptiveOutsimpleHier_HistorySetselective_Input_Output_var</Output>
         </IOStep>
     </Steps>
     <Databases>
