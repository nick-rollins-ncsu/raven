<?xml version="1.0" encoding="UTF-8"?>
<Simulation >
    <RunInfo>
        <WorkingDir>IndexSetTest</WorkingDir>
        <Sequence>
            TPmake,TPtrain,TPtest,TPprint,
            TDmake,TDtrain,TDtest,TDprint,
            HCmake,HCtrain,HCtest,HCprint,
            Cmake,Ctrain,Ctest,Cprint
        </Sequence>
        <batchSize>1</batchSize>
    </RunInfo>

    <Distributions>
        <Uniform name="UniDist"><lowerBound>1</lowerBound><upperBound>5</upperBound></Uniform>
    </Distributions>

    <Samplers>
        <SparseGridCollocation name="TPSG" parallel="1">
            <variable name="x1"><distribution>UniDist</distribution></variable>
            <variable name="x2"><distribution>UniDist</distribution></variable>
            <ROM  class='Models' type='ROM' >TPROM</ROM>
        </SparseGridCollocation>

        <SparseGridCollocation name="TDSG" parallel="0">
            <variable name="x1"><distribution>UniDist</distribution></variable>
            <variable name="x2"><distribution>UniDist</distribution></variable>
            <ROM  class='Models' type='ROM' >TDROM</ROM>
        </SparseGridCollocation>

        <SparseGridCollocation name="HCSG" parallel="1">
            <variable name="x1"><distribution>UniDist</distribution></variable>
            <variable name="x2"><distribution>UniDist</distribution></variable>
            <ROM  class='Models' type='ROM' >HCROM</ROM>
        </SparseGridCollocation>

        <SparseGridCollocation name="CSG">
            <variable name="x1"><distribution>UniDist</distribution></variable>
            <variable name="x2"><distribution>UniDist</distribution></variable>
            <ROM  class='Models' type='ROM' >CROM</ROM>
        </SparseGridCollocation>
      </Samplers>

    <Models>
        <Dummy name="MyDummy" subType=""/>
        <ExternalModel name='polynomial' subType='' ModuleToLoad = './IndexSetTest/polynomial'>
            <variable>x1</variable>
            <variable>x2</variable>
            <variable>ans</variable>
        </ExternalModel>
        <ROM name='TPROM' subType='GaussPolynomialRom'>
            <Target>ans</Target>
            <Features>x1,x2</Features>
            <IndexSet>TensorProduct</IndexSet>
            <PolynomialOrder>4</PolynomialOrder>
            <Interpolation quad='Legendre' poly='Legendre' weight='1'>x1</Interpolation>
            <Interpolation quad='Legendre' poly='Legendre' weight='1'>x2</Interpolation>
        </ROM>
        <ROM name='TDROM' subType='GaussPolynomialRom' verbosity='debug'>
            <Target>ans</Target>
            <Features>x1,x2</Features>
            <IndexSet>TotalDegree</IndexSet>
            <PolynomialOrder>4</PolynomialOrder>
            <Interpolation quad='ClenshawCurtis' poly='Legendre' weight='1'>x1</Interpolation>
            <Interpolation quad='ClenshawCurtis' poly='Legendre' weight='1'>x2</Interpolation>
        </ROM>
        <ROM name='HCROM' subType='GaussPolynomialRom' verbosity='debug'>
            <Target>ans</Target>
            <Features>x1,x2</Features>
            <IndexSet>HyperbolicCross</IndexSet>
            <PolynomialOrder>4</PolynomialOrder>
            <Interpolation quad='ClenshawCurtis' poly='Legendre' weight='1'>x1</Interpolation>
            <Interpolation quad='ClenshawCurtis' poly='Legendre' weight='1'>x2</Interpolation>
        </ROM>
        <ROM name='CROM' subType='GaussPolynomialRom' verbosity='debug'>
            <Target>ans</Target>
            <Features>x1,x2</Features>
            <IndexSet>Custom</IndexSet>
            <IndexPoints>
                (0,0),(0,1),(0,2),
                (1,0),(1,1)
            </IndexPoints>
            <PolynomialOrder>4</PolynomialOrder>
        </ROM>
    </Models>

    <Steps>
<<<<<<< HEAD
        <MultiRun name='TPmake' pauseAtEnd='false'>
            <Input   class='DataObjects'      type='TimePointSet'         >dummyIN</Input>
            <Model   class='Models'           type='ExternalModel'        >polynomial</Model>
            <Sampler class='Samplers'         type='SparseGridCollocation'>TPSG</Sampler>
            <Output  class='DataObjects'      type='TimePointSet'         >TPsolns</Output>
        </MultiRun>
        <MultiRun name='TPtest' pauseAtEnd='false'>
            <Input   class='DataObjects'      type='TimePointSet'         >dummyIN</Input>
            <Model   class='Models'           type='ROM'                  >TPROM</Model>
            <Sampler class='Samplers'         type='SparseGridCollocation'>TPSG</Sampler>
            <Output  class='DataObjects'      type='TimePointSet'         >TPtests</Output>
        </MultiRun>
        <MultiRun name='TDmake' pauseAtEnd='false'>
            <Input   class='DataObjects'      type='TimePointSet'         >dummyIN</Input>
            <Model   class='Models'           type='ExternalModel'        >polynomial</Model>
            <Sampler class='Samplers'         type='SparseGridCollocation'>TDSG</Sampler>
            <Output  class='DataObjects'      type='TimePointSet'         >TDsolns</Output>
        </MultiRun>
        <MultiRun name='TDtest' pauseAtEnd='false'>
            <Input   class='DataObjects'      type='TimePointSet'         >dummyIN</Input>
            <Model   class='Models'           type='ROM'                  >TDROM</Model>
            <Sampler class='Samplers'         type='SparseGridCollocation'>TDSG</Sampler>
            <Output  class='DataObjects'      type='TimePointSet'         >TDtests</Output>
        </MultiRun>
        <MultiRun name='HCmake' pauseAtEnd='false'>
            <Input   class='DataObjects'      type='TimePointSet'         >dummyIN</Input>
            <Model   class='Models'           type='ExternalModel'        >polynomial</Model>
            <Sampler class='Samplers'         type='SparseGridCollocation'>HCSG</Sampler>
            <Output  class='DataObjects'      type='TimePointSet'         >HCsolns</Output>
        </MultiRun>
        <MultiRun name='HCtest' pauseAtEnd='false'>
            <Input   class='DataObjects'      type='TimePointSet'         >dummyIN</Input>
            <Model   class='Models'           type='ROM'                  >HCROM</Model>
            <Sampler class='Samplers'         type='SparseGridCollocation'>HCSG</Sampler>
            <Output  class='DataObjects'      type='TimePointSet'         >HCtests</Output>
        </MultiRun>
        <MultiRun name='Cmake' pauseAtEnd='false'>
            <Input   class='DataObjects'      type='TimePointSet'         >dummyIN</Input>
            <Model   class='Models'           type='ExternalModel'        >polynomial</Model>
            <Sampler class='Samplers'         type='SparseGridCollocation'>CSG</Sampler>
            <Output  class='DataObjects'      type='TimePointSet'         >Csolns</Output>
        </MultiRun>
        <MultiRun name='Ctest' pauseAtEnd='false'>
            <Input   class='DataObjects'      type='TimePointSet'         >dummyIN</Input>
            <Model   class='Models'           type='ROM'                  >CROM</Model>
            <Sampler class='Samplers'         type='SparseGridCollocation'>CSG</Sampler>
            <Output  class='DataObjects'      type='TimePointSet'         >Ctests</Output>
=======
        <MultiRun name='TPmake' pauseAtEnd='False'>
            <Sampler class='Samplers'         type='SparseGridCollocation'>TPSG</Sampler>
            <Input   class='DataObjects'      type='PointSet'         >dummyIN</Input>
            <Model   class='Models'           type='ExternalModel'        >polynomial</Model>
            <Output  class='DataObjects'      type='PointSet'         >TPsolns</Output>
        </MultiRun>
        <RomTrainer name='TPtrain'>
            <Input   class='DataObjects'      type='PointSet'         >TPsolns</Input>
            <Output  class='Models'           type='ROM'                  >TPROM</Output>
        </RomTrainer>
        <MultiRun name='TPtest' pauseAtEnd='False'>
            <Sampler class='Samplers'         type='SparseGridCollocation'>TPSG</Sampler>
            <Input   class='DataObjects'      type='PointSet'         >dummyIN</Input>
            <Model   class='Models'           type='ROM'                  >TPROM</Model>
            <Output  class='DataObjects'      type='PointSet'         >TPtests</Output>
        </MultiRun>
        <IOStep name='TPprint'>
            <Input   class='DataObjects'      type='PointSet'         >TPtests</Input>
            <Output  class='OutStreamManager' type='Print'                >TPdump</Output>
        </IOStep>

        <MultiRun name='TDmake' pauseAtEnd='False'>
            <Sampler class='Samplers'         type='SparseGridCollocation'>TDSG</Sampler>
            <Input   class='DataObjects'      type='PointSet'         >dummyIN</Input>
            <Model   class='Models'           type='ExternalModel'        >polynomial</Model>
            <Output  class='DataObjects'      type='PointSet'         >TDsolns</Output>
        </MultiRun>
        <RomTrainer name='TDtrain'>
            <Input   class='DataObjects'      type='PointSet'         >TDsolns</Input>
            <Output  class='Models'           type='ROM'                  >TDROM</Output>
        </RomTrainer>
        <MultiRun name='TDtest' pauseAtEnd='False'>
            <Sampler class='Samplers'         type='SparseGridCollocation'>TDSG</Sampler>
            <Input   class='DataObjects'      type='PointSet'         >dummyIN</Input>
            <Model   class='Models'           type='ROM'                  >TDROM</Model>
            <Output  class='DataObjects'      type='PointSet'         >TDtests</Output>
        </MultiRun>
        <IOStep name='TDprint'>
            <Input   class='DataObjects'      type='PointSet'         >TDtests</Input>
            <Output  class='OutStreamManager' type='Print'                >TDdump</Output>
        </IOStep>

        <MultiRun name='HCmake' pauseAtEnd='False'>
            <Sampler class='Samplers'         type='SparseGridCollocation'>HCSG</Sampler>
            <Input   class='DataObjects'      type='PointSet'         >dummyIN</Input>
            <Model   class='Models'           type='ExternalModel'        >polynomial</Model>
            <Output  class='DataObjects'      type='PointSet'         >HCsolns</Output>
        </MultiRun>
        <RomTrainer name='HCtrain'>
            <Input   class='DataObjects'      type='PointSet'         >HCsolns</Input>
            <Output  class='Models'           type='ROM'                  >HCROM</Output>
        </RomTrainer>
        <MultiRun name='HCtest' pauseAtEnd='False'>
            <Sampler class='Samplers'         type='SparseGridCollocation'>HCSG</Sampler>
            <Input   class='DataObjects'      type='PointSet'         >dummyIN</Input>
            <Model   class='Models'           type='ROM'                  >HCROM</Model>
            <Output  class='DataObjects'      type='PointSet'         >HCtests</Output>
        </MultiRun>
        <IOStep name='HCprint'>
            <Input   class='DataObjects'      type='PointSet'         >HCtests</Input>
            <Output  class='OutStreamManager' type='Print'                >HCdump</Output>
        </IOStep>

        <MultiRun name='Cmake' pauseAtEnd='False'>
            <Sampler class='Samplers'         type='SparseGridCollocation'>CSG</Sampler>
            <Input   class='DataObjects'      type='PointSet'         >dummyIN</Input>
            <Model   class='Models'           type='ExternalModel'        >polynomial</Model>
            <Output  class='DataObjects'      type='PointSet'         >Csolns</Output>
        </MultiRun>
        <RomTrainer name='Ctrain'>
            <Input   class='DataObjects'      type='PointSet'         >Csolns</Input>
            <Output  class='Models'           type='ROM'                  >CROM</Output>
        </RomTrainer>
        <MultiRun name='Ctest' pauseAtEnd='False'>
            <Sampler class='Samplers'         type='SparseGridCollocation'>CSG</Sampler>
            <Input   class='DataObjects'      type='PointSet'         >dummyIN</Input>
            <Model   class='Models'           type='ROM'                  >CROM</Model>
            <Output  class='DataObjects'      type='PointSet'         >Ctests</Output>
>>>>>>> 02f76db1
        </MultiRun>
        <IOStep name='TPprint'>
            <Input   class='DataObjects'      type='TimePointSet'         >TPtests</Input>
            <Output  class='OutStreamManager' type='Print'                >TPdump</Output>
        </IOStep>
        <IOStep name='TDprint'>
            <Input   class='DataObjects'      type='TimePointSet'         >TDtests</Input>
            <Output  class='OutStreamManager' type='Print'                >TDdump</Output>
        </IOStep>
        <IOStep name='HCprint'>
            <Input   class='DataObjects'      type='TimePointSet'         >HCtests</Input>
            <Output  class='OutStreamManager' type='Print'                >HCdump</Output>
        </IOStep>
        <IOStep name='Cprint'>
            <Input   class='DataObjects'      type='PointSet'         >Ctests</Input>
            <Output  class='OutStreamManager' type='Print'                >Cdump</Output>
        </IOStep>
        <RomTrainer name='TPtrain'>
            <Input   class='DataObjects'      type='TimePointSet'         >TPsolns</Input>
            <Output  class='Models'           type='ROM'                  >TPROM</Output>
        </RomTrainer>
        <RomTrainer name='TDtrain'>
            <Input   class='DataObjects'      type='TimePointSet'         >TDsolns</Input>
            <Output  class='Models'           type='ROM'                  >TDROM</Output>
        </RomTrainer>
        <RomTrainer name='HCtrain'>
            <Input   class='DataObjects'      type='TimePointSet'         >HCsolns</Input>
            <Output  class='Models'           type='ROM'                  >HCROM</Output>
        </RomTrainer>
        <RomTrainer name='Ctrain'>
            <Input   class='DataObjects'      type='TimePointSet'         >Csolns</Input>
            <Output  class='Models'           type='ROM'                  >CROM</Output>
        </RomTrainer>
    </Steps>

    <DataObjects>
        <PointSet name="dummyIN"><Input>x1,x2</Input><Output>OutputPlaceHolder</Output></PointSet>
        <PointSet name='TPtests'><Input>x1,x2</Input><Output>ans</Output></PointSet>
        <PointSet name='TPsolns'><Input>x1,x2</Input><Output>ans</Output></PointSet>
        <PointSet name='TDtests'><Input>x1,x2</Input><Output>ans</Output></PointSet>
        <PointSet name='TDsolns'><Input>x1,x2</Input><Output>ans</Output></PointSet>
        <PointSet name='HCtests'><Input>x1,x2</Input><Output>ans</Output></PointSet>
        <PointSet name='HCsolns'><Input>x1,x2</Input><Output>ans</Output></PointSet>
        <PointSet name='Ctests'><Input>x1,x2</Input><Output>ans</Output></PointSet>
        <PointSet name='Csolns'><Input>x1,x2</Input><Output>ans</Output></PointSet>
    </DataObjects>

    <OutStreamManager>
        <Print name='TPdump'>
            <type>csv</type>
            <source>TPtests</source>
        </Print>
        <Print name='TDdump'>
            <type>csv</type>
            <source>TDtests</source>
        </Print>
        <Print name='HCdump'>
            <type>csv</type>
            <source>HCtests</source>
        </Print>
        <Print name='Cdump'>
            <type>csv</type>
            <source>Ctests</source>
        </Print>
    </OutStreamManager>

</Simulation><|MERGE_RESOLUTION|>--- conflicted
+++ resolved
@@ -85,166 +85,85 @@
     </Models>
 
     <Steps>
-<<<<<<< HEAD
         <MultiRun name='TPmake' pauseAtEnd='false'>
-            <Input   class='DataObjects'      type='TimePointSet'         >dummyIN</Input>
+            <Input   class='DataObjects'      type='PointSet'             >dummyIN</Input>
             <Model   class='Models'           type='ExternalModel'        >polynomial</Model>
             <Sampler class='Samplers'         type='SparseGridCollocation'>TPSG</Sampler>
-            <Output  class='DataObjects'      type='TimePointSet'         >TPsolns</Output>
+            <Output  class='DataObjects'      type='PointSet'             >TPsolns</Output>
         </MultiRun>
         <MultiRun name='TPtest' pauseAtEnd='false'>
-            <Input   class='DataObjects'      type='TimePointSet'         >dummyIN</Input>
+            <Input   class='DataObjects'      type='PointSet'             >dummyIN</Input>
             <Model   class='Models'           type='ROM'                  >TPROM</Model>
             <Sampler class='Samplers'         type='SparseGridCollocation'>TPSG</Sampler>
-            <Output  class='DataObjects'      type='TimePointSet'         >TPtests</Output>
+            <Output  class='DataObjects'      type='PointSet'             >TPtests</Output>
         </MultiRun>
         <MultiRun name='TDmake' pauseAtEnd='false'>
-            <Input   class='DataObjects'      type='TimePointSet'         >dummyIN</Input>
+            <Input   class='DataObjects'      type='PointSet'             >dummyIN</Input>
             <Model   class='Models'           type='ExternalModel'        >polynomial</Model>
             <Sampler class='Samplers'         type='SparseGridCollocation'>TDSG</Sampler>
-            <Output  class='DataObjects'      type='TimePointSet'         >TDsolns</Output>
+            <Output  class='DataObjects'      type='PointSet'             >TDsolns</Output>
         </MultiRun>
         <MultiRun name='TDtest' pauseAtEnd='false'>
-            <Input   class='DataObjects'      type='TimePointSet'         >dummyIN</Input>
+            <Input   class='DataObjects'      type='PointSet'             >dummyIN</Input>
             <Model   class='Models'           type='ROM'                  >TDROM</Model>
             <Sampler class='Samplers'         type='SparseGridCollocation'>TDSG</Sampler>
-            <Output  class='DataObjects'      type='TimePointSet'         >TDtests</Output>
+            <Output  class='DataObjects'      type='PointSet'             >TDtests</Output>
         </MultiRun>
         <MultiRun name='HCmake' pauseAtEnd='false'>
-            <Input   class='DataObjects'      type='TimePointSet'         >dummyIN</Input>
+            <Input   class='DataObjects'      type='PointSet'             >dummyIN</Input>
             <Model   class='Models'           type='ExternalModel'        >polynomial</Model>
             <Sampler class='Samplers'         type='SparseGridCollocation'>HCSG</Sampler>
-            <Output  class='DataObjects'      type='TimePointSet'         >HCsolns</Output>
+            <Output  class='DataObjects'      type='PointSet'             >HCsolns</Output>
         </MultiRun>
         <MultiRun name='HCtest' pauseAtEnd='false'>
-            <Input   class='DataObjects'      type='TimePointSet'         >dummyIN</Input>
+            <Input   class='DataObjects'      type='PointSet'             >dummyIN</Input>
             <Model   class='Models'           type='ROM'                  >HCROM</Model>
             <Sampler class='Samplers'         type='SparseGridCollocation'>HCSG</Sampler>
-            <Output  class='DataObjects'      type='TimePointSet'         >HCtests</Output>
+            <Output  class='DataObjects'      type='PointSet'             >HCtests</Output>
         </MultiRun>
         <MultiRun name='Cmake' pauseAtEnd='false'>
-            <Input   class='DataObjects'      type='TimePointSet'         >dummyIN</Input>
+            <Input   class='DataObjects'      type='PointSet'             >dummyIN</Input>
             <Model   class='Models'           type='ExternalModel'        >polynomial</Model>
             <Sampler class='Samplers'         type='SparseGridCollocation'>CSG</Sampler>
-            <Output  class='DataObjects'      type='TimePointSet'         >Csolns</Output>
+            <Output  class='DataObjects'      type='PointSet'             >Csolns</Output>
         </MultiRun>
         <MultiRun name='Ctest' pauseAtEnd='false'>
-            <Input   class='DataObjects'      type='TimePointSet'         >dummyIN</Input>
+            <Input   class='DataObjects'      type='PointSet'             >dummyIN</Input>
             <Model   class='Models'           type='ROM'                  >CROM</Model>
             <Sampler class='Samplers'         type='SparseGridCollocation'>CSG</Sampler>
-            <Output  class='DataObjects'      type='TimePointSet'         >Ctests</Output>
-=======
-        <MultiRun name='TPmake' pauseAtEnd='False'>
-            <Sampler class='Samplers'         type='SparseGridCollocation'>TPSG</Sampler>
-            <Input   class='DataObjects'      type='PointSet'         >dummyIN</Input>
-            <Model   class='Models'           type='ExternalModel'        >polynomial</Model>
-            <Output  class='DataObjects'      type='PointSet'         >TPsolns</Output>
-        </MultiRun>
+            <Output  class='DataObjects'      type='PointSet'             >Ctests</Output>
+        </MultiRun>
+        <IOStep name='TPprint'>
+            <Input   class='DataObjects'      type='PointSet'>TPtests</Input>
+            <Output  class='OutStreamManager' type='Print'   >TPdump</Output>
+        </IOStep>
+        <IOStep name='TDprint'>
+            <Input   class='DataObjects'      type='PointSet'>TDtests</Input>
+            <Output  class='OutStreamManager' type='Print'   >TDdump</Output>
+        </IOStep>
+        <IOStep name='HCprint'>
+            <Input   class='DataObjects'      type='PointSet'>HCtests</Input>
+            <Output  class='OutStreamManager' type='Print'   >HCdump</Output>
+        </IOStep>
+        <IOStep name='Cprint'>
+            <Input   class='DataObjects'      type='PointSet'>Ctests</Input>
+            <Output  class='OutStreamManager' type='Print'   >Cdump</Output>
+        </IOStep>
         <RomTrainer name='TPtrain'>
-            <Input   class='DataObjects'      type='PointSet'         >TPsolns</Input>
-            <Output  class='Models'           type='ROM'                  >TPROM</Output>
-        </RomTrainer>
-        <MultiRun name='TPtest' pauseAtEnd='False'>
-            <Sampler class='Samplers'         type='SparseGridCollocation'>TPSG</Sampler>
-            <Input   class='DataObjects'      type='PointSet'         >dummyIN</Input>
-            <Model   class='Models'           type='ROM'                  >TPROM</Model>
-            <Output  class='DataObjects'      type='PointSet'         >TPtests</Output>
-        </MultiRun>
-        <IOStep name='TPprint'>
-            <Input   class='DataObjects'      type='PointSet'         >TPtests</Input>
-            <Output  class='OutStreamManager' type='Print'                >TPdump</Output>
-        </IOStep>
-
-        <MultiRun name='TDmake' pauseAtEnd='False'>
-            <Sampler class='Samplers'         type='SparseGridCollocation'>TDSG</Sampler>
-            <Input   class='DataObjects'      type='PointSet'         >dummyIN</Input>
-            <Model   class='Models'           type='ExternalModel'        >polynomial</Model>
-            <Output  class='DataObjects'      type='PointSet'         >TDsolns</Output>
-        </MultiRun>
+            <Input   class='DataObjects'      type='PointSet'>TPsolns</Input>
+            <Output  class='Models'           type='ROM'     >TPROM</Output>
+        </RomTrainer>
         <RomTrainer name='TDtrain'>
-            <Input   class='DataObjects'      type='PointSet'         >TDsolns</Input>
-            <Output  class='Models'           type='ROM'                  >TDROM</Output>
-        </RomTrainer>
-        <MultiRun name='TDtest' pauseAtEnd='False'>
-            <Sampler class='Samplers'         type='SparseGridCollocation'>TDSG</Sampler>
-            <Input   class='DataObjects'      type='PointSet'         >dummyIN</Input>
-            <Model   class='Models'           type='ROM'                  >TDROM</Model>
-            <Output  class='DataObjects'      type='PointSet'         >TDtests</Output>
-        </MultiRun>
-        <IOStep name='TDprint'>
-            <Input   class='DataObjects'      type='PointSet'         >TDtests</Input>
-            <Output  class='OutStreamManager' type='Print'                >TDdump</Output>
-        </IOStep>
-
-        <MultiRun name='HCmake' pauseAtEnd='False'>
-            <Sampler class='Samplers'         type='SparseGridCollocation'>HCSG</Sampler>
-            <Input   class='DataObjects'      type='PointSet'         >dummyIN</Input>
-            <Model   class='Models'           type='ExternalModel'        >polynomial</Model>
-            <Output  class='DataObjects'      type='PointSet'         >HCsolns</Output>
-        </MultiRun>
+            <Input   class='DataObjects'      type='PointSet'>TDsolns</Input>
+            <Output  class='Models'           type='ROM'     >TDROM</Output>
+        </RomTrainer>
         <RomTrainer name='HCtrain'>
-            <Input   class='DataObjects'      type='PointSet'         >HCsolns</Input>
-            <Output  class='Models'           type='ROM'                  >HCROM</Output>
-        </RomTrainer>
-        <MultiRun name='HCtest' pauseAtEnd='False'>
-            <Sampler class='Samplers'         type='SparseGridCollocation'>HCSG</Sampler>
-            <Input   class='DataObjects'      type='PointSet'         >dummyIN</Input>
-            <Model   class='Models'           type='ROM'                  >HCROM</Model>
-            <Output  class='DataObjects'      type='PointSet'         >HCtests</Output>
-        </MultiRun>
-        <IOStep name='HCprint'>
-            <Input   class='DataObjects'      type='PointSet'         >HCtests</Input>
-            <Output  class='OutStreamManager' type='Print'                >HCdump</Output>
-        </IOStep>
-
-        <MultiRun name='Cmake' pauseAtEnd='False'>
-            <Sampler class='Samplers'         type='SparseGridCollocation'>CSG</Sampler>
-            <Input   class='DataObjects'      type='PointSet'         >dummyIN</Input>
-            <Model   class='Models'           type='ExternalModel'        >polynomial</Model>
-            <Output  class='DataObjects'      type='PointSet'         >Csolns</Output>
-        </MultiRun>
+            <Input   class='DataObjects'      type='PointSet'>HCsolns</Input>
+            <Output  class='Models'           type='ROM'     >HCROM</Output>
+        </RomTrainer>
         <RomTrainer name='Ctrain'>
-            <Input   class='DataObjects'      type='PointSet'         >Csolns</Input>
-            <Output  class='Models'           type='ROM'                  >CROM</Output>
-        </RomTrainer>
-        <MultiRun name='Ctest' pauseAtEnd='False'>
-            <Sampler class='Samplers'         type='SparseGridCollocation'>CSG</Sampler>
-            <Input   class='DataObjects'      type='PointSet'         >dummyIN</Input>
-            <Model   class='Models'           type='ROM'                  >CROM</Model>
-            <Output  class='DataObjects'      type='PointSet'         >Ctests</Output>
->>>>>>> 02f76db1
-        </MultiRun>
-        <IOStep name='TPprint'>
-            <Input   class='DataObjects'      type='TimePointSet'         >TPtests</Input>
-            <Output  class='OutStreamManager' type='Print'                >TPdump</Output>
-        </IOStep>
-        <IOStep name='TDprint'>
-            <Input   class='DataObjects'      type='TimePointSet'         >TDtests</Input>
-            <Output  class='OutStreamManager' type='Print'                >TDdump</Output>
-        </IOStep>
-        <IOStep name='HCprint'>
-            <Input   class='DataObjects'      type='TimePointSet'         >HCtests</Input>
-            <Output  class='OutStreamManager' type='Print'                >HCdump</Output>
-        </IOStep>
-        <IOStep name='Cprint'>
-            <Input   class='DataObjects'      type='PointSet'         >Ctests</Input>
-            <Output  class='OutStreamManager' type='Print'                >Cdump</Output>
-        </IOStep>
-        <RomTrainer name='TPtrain'>
-            <Input   class='DataObjects'      type='TimePointSet'         >TPsolns</Input>
-            <Output  class='Models'           type='ROM'                  >TPROM</Output>
-        </RomTrainer>
-        <RomTrainer name='TDtrain'>
-            <Input   class='DataObjects'      type='TimePointSet'         >TDsolns</Input>
-            <Output  class='Models'           type='ROM'                  >TDROM</Output>
-        </RomTrainer>
-        <RomTrainer name='HCtrain'>
-            <Input   class='DataObjects'      type='TimePointSet'         >HCsolns</Input>
-            <Output  class='Models'           type='ROM'                  >HCROM</Output>
-        </RomTrainer>
-        <RomTrainer name='Ctrain'>
-            <Input   class='DataObjects'      type='TimePointSet'         >Csolns</Input>
-            <Output  class='Models'           type='ROM'                  >CROM</Output>
+            <Input   class='DataObjects'      type='PointSet'>Csolns</Input>
+            <Output  class='Models'           type='ROM'     >CROM</Output>
         </RomTrainer>
     </Steps>
 
