[Tests]
  [./ExactPCA]
<<<<<<< HEAD
        #REQUIREMENT_TEST R-RA-6
    	type   = 'RavenFramework'
    	input  = 'test_dataMiningExactPCA.xml'
        csv    = 'ExactPCA/dummy.csv ExactPCA/info.csv'
	output = 'ExactPCA/1-PlotIris_dataMining.png'
=======
    #REQUIREMENT_TEST R-RA-6
    type   = 'RavenFramework'
    input  = 'test_dataMiningExactPCA.xml'
    csv    = 'ExactPCA/dummy.csv'
    output = 'ExactPCA/1-PlotIris_dataMining.png'
>>>>>>> ab9e5bea
  [../]
  [./RandomizedPCA]
    type   = 'RavenFramework'
    input  = 'test_dataMiningRandomizedPCA.xml'
    csv    = 'RandomizedPCA/dummy.csv'
    output = 'RandomizedPCA/1-PlotIris_dataMining.png'
  [../]
  [./KernelPCA]
    type   = 'RavenFramework'
    input  = 'test_dataMiningKernelPCA.xml'
    csv    = 'KernelPCA/dummy.csv'
    output = 'KernelPCA/1-PlotIris_dataMining.png'
  [../]
  [./SparsePCA]
    type   = 'RavenFramework'
    input  = 'test_dataMiningSparsePCA.xml'
    csv    = 'SparsePCA/dummy.csv'
    output = 'SparsePCA/1-PlotIris_dataMining.png'
  [../]
  [./MiniBatchSparsePCA]
    type   = 'RavenFramework'
    input  = 'test_dataMiningMiniBatchSparsePCA.xml'
    csv    = 'MiniBatchSparsePCA/dummy.csv'
    output = 'MiniBatchSparsePCA/1-PlotIris_dataMining.png'
    rel_err = 0.001
    skip    = 'Issue #376'
  [../]
  [./TruncatedSVD]
    type   = 'RavenFramework'
    input  = 'test_dataMiningTruncatedSVD.xml'
    csv    = 'TruncatedSVD/dummy.csv'
    output = 'TruncatedSVD/1-PlotIris_dataMining.png'
  [../]
  [./FastICA]
    type   = 'RavenFramework'
    input  = 'test_dataMiningFastICA.xml'
    csv    = 'FastICA/dummy.csv'
    output = 'FastICA/1-PlotIris_dataMining.png'
  [../]
  [./Isomap]
    type   = 'RavenFramework'
    input  = 'test_dataMiningIsomap.xml'
    csv    = 'Isomap/dummy.csv'
    output = 'Isomap/1-PlotIris_dataMining.png'
  [../]
  [./LocallyLinearEmbedding]
    type   = 'RavenFramework'
    input  = 'test_dataMiningLocallyLinearEmbedding.xml'
    csv    = 'LocallyLinearEmbedding/dummy.csv'
    output = 'LocallyLinearEmbedding/1-PlotIris_scatter.png'
    rel_err = 0.001
    skip    = 'Issue #376'
  [../]
  [./SpectralEmbedding]
    type   = 'RavenFramework'
    input  = 'test_dataMiningSpectralEmbedding.xml'
    csv    = 'SpectralEmbedding/dummy.csv'
    output = 'SpectralEmbedding/1-PlotIris_dataMining.png'
  [../]
  [./MultiDimensionalScaling]
    type   = 'RavenFramework'
    input  = 'test_dataMiningMultiDimensionalScaling.xml'
    csv    = 'MultiDimensionalScaling/dummy.csv'
    output = 'MultiDimensionalScaling/1-PlotIris_dataMining.png'
  [../]
[]<|MERGE_RESOLUTION|>--- conflicted
+++ resolved
@@ -1,18 +1,10 @@
 [Tests]
   [./ExactPCA]
-<<<<<<< HEAD
-        #REQUIREMENT_TEST R-RA-6
-    	type   = 'RavenFramework'
-    	input  = 'test_dataMiningExactPCA.xml'
-        csv    = 'ExactPCA/dummy.csv ExactPCA/info.csv'
-	output = 'ExactPCA/1-PlotIris_dataMining.png'
-=======
     #REQUIREMENT_TEST R-RA-6
     type   = 'RavenFramework'
     input  = 'test_dataMiningExactPCA.xml'
-    csv    = 'ExactPCA/dummy.csv'
+    csv    = 'ExactPCA/dummy.csv ExactPCA/info.csv'
     output = 'ExactPCA/1-PlotIris_dataMining.png'
->>>>>>> ab9e5bea
   [../]
   [./RandomizedPCA]
     type   = 'RavenFramework'
