<?xml version="1.0" ?>
<Simulation>
  <RunInfo>
    <WorkingDir>SobolSampler</WorkingDir>
    <Sequence>make,print</Sequence>
    <batchSize>1</batchSize>
  </RunInfo>

  <Steps>
<<<<<<< HEAD
    <MultiRun name="make" pauseAtEnd="False">
      <Sampler class="Samplers" type="Sobol">sobol</Sampler>
      <Input class="DataObjects" type="PointSet">dummyIN</Input>
      <Model class="Models" type="Dummy">MyDummy</Model>
=======
    <MultiRun name="make" pauseAtEnd="false">
      <Input class="DataObjects" type="PointSet">dummyIN</Input>
      <Model class="Models" type="Dummy">MyDummy</Model>
      <Sampler class="Samplers" type="Sobol">sobol</Sampler>
>>>>>>> 27d99f2d
      <Output class="DataObjects" type="PointSet">solns</Output>
    </MultiRun>
    <IOStep name="print">
      <Input class="DataObjects" type="PointSet">solns</Input>
      <Output class="OutStreamManager" type="Print">dump</Output>
    </IOStep>
  </Steps>

  <Distributions>
    <Uniform name="UniDist">
      <lowerBound>1</lowerBound>
      <upperBound>5</upperBound>
    </Uniform>
  </Distributions>

  <Samplers>
    <Sobol name="sobol">
      <variable name="x1">
        <distribution>UniDist</distribution>
      </variable>
      <variable name="x2">
        <distribution>UniDist</distribution>
      </variable>
      <variable name="x3">
        <distribution>UniDist</distribution>
      </variable>
      <variable name="x4">
        <distribution>UniDist</distribution>
      </variable>
      <variable name="x5">
        <distribution>UniDist</distribution>
      </variable>
      <variable name="x6">
        <distribution>UniDist</distribution>
      </variable>
      <ROM class="Models" type="ROM">rom</ROM>
    </Sobol>
  </Samplers>

  <Models>
    <Dummy name="MyDummy" subType=""/>
    <ROM name="rom" subType="HDMRRom">
      <SobolOrder>2</SobolOrder>
      <Target>ans</Target>
      <Features>x1,x2,x3,x4,x5,x6</Features>
      <IndexSet>TensorProduct</IndexSet>
      <PolynomialOrder>1</PolynomialOrder>
      <Interpolation poly="Legendre" quad="Legendre" weight="1">x1</Interpolation>
      <Interpolation poly="Legendre" quad="Legendre" weight="1">x2</Interpolation>
      <Interpolation poly="Legendre" quad="Legendre" weight="1">x3</Interpolation>
      <Interpolation poly="Legendre" quad="Legendre" weight="1">x4</Interpolation>
      <Interpolation poly="Legendre" quad="Legendre" weight="1">x5</Interpolation>
      <Interpolation poly="Legendre" quad="Legendre" weight="1">x6</Interpolation>
    </ROM>
  </Models>

  <DataObjects>
    <PointSet name="dummyIN">
      <Input>x1,x2,x3,x4,x5,x6</Input>
      <Output>OutputPlaceHolder</Output>
    </PointSet>
    <PointSet name="solns">
      <Input>x1,x2,x3,x4,x5,x6</Input>
      <Output>OutputPlaceHolder</Output>
    </PointSet>
  </DataObjects>

  <OutStreamManager>
    <Print name="dump">
      <type>csv</type>
      <source>solns</source>
    </Print>
  </OutStreamManager>

</Simulation><|MERGE_RESOLUTION|>--- conflicted
+++ resolved
@@ -7,17 +7,10 @@
   </RunInfo>
 
   <Steps>
-<<<<<<< HEAD
-    <MultiRun name="make" pauseAtEnd="False">
-      <Sampler class="Samplers" type="Sobol">sobol</Sampler>
-      <Input class="DataObjects" type="PointSet">dummyIN</Input>
-      <Model class="Models" type="Dummy">MyDummy</Model>
-=======
     <MultiRun name="make" pauseAtEnd="false">
       <Input class="DataObjects" type="PointSet">dummyIN</Input>
       <Model class="Models" type="Dummy">MyDummy</Model>
       <Sampler class="Samplers" type="Sobol">sobol</Sampler>
->>>>>>> 27d99f2d
       <Output class="DataObjects" type="PointSet">solns</Output>
     </MultiRun>
     <IOStep name="print">
