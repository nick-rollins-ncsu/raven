
<?xml version="1.0" encoding="UTF-8"?>
<Simulation verbosity='debug'>
    <RunInfo>
        <WorkingDir>/Users/alfoa/projects/trunk/raven/tests/framework/AdaptiveDET</WorkingDir>
        <Files>TMI_PRA_trans_DET_control.py,TMI.i,TMI_steady_restart/0957.rd-0,TMI_steady_restart/0957.xdr,TMI_steady_restart/0957.xdr.0000,TMI_steady_restart/0957_mesh.cpr</Files>
        <Sequence>AdaptiveDETrunTest</Sequence>
        <batchSize>8</batchSize>
    </RunInfo>
    <Models>
        <Code name='MyRAVEN' subType='RAVEN'><executable>%FRAMEWORK_DIR%/../RAVEN-%METHOD%</executable></Code>
        <ROM name='Acc' subType='SciKitLearn'>
            <Features>DG1_time_ratio,DG1recoveryTime,CladTempBranched,PrimPGrecoveryTime,SecPGrecoveryTime</Features>
            <Target>relapFunction</Target>
            <SKLtype>svm|SVC</SKLtype>
            <kernel>rbf</kernel>
            <gamma>0.8</gamma>
            <tol>0.0001</tol>
            <C>50</C>
        </ROM>
    </Models>
    <Functions>
        <External name='relapFunction' file='/Users/alfoa/projects/trunk/raven/tests/framework/AdaptiveDET/relapFunction.py'>
            <variable type='numpy.float64'>DG1_time_ratio</variable>
            <variable type='numpy.float64'>DG1recoveryTime</variable>
            <variable type='numpy.float64'>CladTempBranched</variable>
            <variable type='numpy.float64'>SecPGrecoveryTime</variable>
            <variable type='numpy.float64'>PrimPGrecoveryTime</variable>
            <variable type='numpy.float64'>CladDamaged</variable>
        </External>
    </Functions>
    <Distributions>
        <Normal name='crewSecPG'>
            <mean>1400</mean>
            <sigma>400</sigma>
        </Normal>
        <Uniform name='crew1DG2CoupledDG1'>
            <lowerBound>0.5</lowerBound>
            <upperBound>1</upperBound>
        </Uniform>
        <Normal name='crew1DG1'>
            <mean>800</mean>
            <sigma>200</sigma>
            <lowerBound>0</lowerBound>
            <upperBound>2500</upperBound>
        </Normal>
        <Triangular name='CladFailureDist'>
            <apex>1277.59</apex>
            <min>1055.3722</min>
            <max>1499.8167</max>
        </Triangular>
        <Normal name='PrimPGrecovery'>
            <mean>2000</mean>
            <sigma>500</sigma>
        </Normal>
    </Distributions>
    <Samplers>
        <AdaptiveDynamicEventTree name='AdaptiveDET' print_end_xml='yes' maxSimulationTime='2500.0'>
            <Convergence limit='1600' forceIteration='False' weight='CDF' persistence='20'>0.0001</Convergence>
            <Distribution name='DG1recoveryTime'>
                <distribution >crew1DG1</distribution>
                <grid type='CDF' construction='custom'>0.1 0.9</grid>
            </Distribution>
            <Distribution name='DG1_time_ratio'>
                <distribution >crew1DG2CoupledDG1</distribution>
                <grid type='CDF' construction='custom'>0.1 0.9</grid>
            </Distribution>
            <Distribution name='SecPGrecoveryTime'>
                <distribution >crewSecPG</distribution>
                <grid type='CDF' construction='custom'>0.1 0.8</grid>
            </Distribution>
            <Distribution name='PrimPGrecoveryTime'>
                <distribution >PrimPGrecovery</distribution>
                <grid type='CDF' construction='custom'>0.1 0.8</grid>
            </Distribution>
            <Distribution name='CladTempBranched'>
                <distribution >CladFailureDist</distribution>
                <grid type='CDF' construction='custom'>0.01 0.1</grid>
            </Distribution>
        </AdaptiveDynamicEventTree>
    </Samplers>
    <Steps>
        <LimitSurfaceSearch name='AdaptiveDETrunTest'>
            <Input             class='Files'            type=''                          >TMI.i</Input>
            <Input             class='Files'            type=''                          >TMI_PRA_trans_DET_control.py</Input>
            <Input             class='Files'            type=''                          >TMI_steady_restart/0957.rd-0</Input>
            <Input             class='Files'            type=''                          >TMI_steady_restart/0957.xdr</Input>
            <Input             class='Files'            type=''                          >TMI_steady_restart/0957.xdr.0000</Input>
            <Input             class='Files'            type=''                          >TMI_steady_restart/0957_mesh.cpr</Input>
            <ROM               class='Models'           type='ROM'                       >Acc</ROM>
            <Model             class='Models'           type='Code'                      >MyRAVEN</Model>
            <TargetEvaluation  class='DataObjects'            type='PointSet'              >adaptiveOut</TargetEvaluation>
            <SolutionExport    class='DataObjects'            type='PointSet'              >LimitSurf</SolutionExport>
            <Function          class='Functions'        type='External'                  >relapFunction</Function>
            <Sampler           class='Samplers'         type='AdaptiveDynamicEventTree'  >AdaptiveDET</Sampler>
            <Output            class='DataObjects'            type='PointSet'              >adaptiveOut</Output>
            <Output            class='Databases'        type='HDF5'                      >testAdaptiveBranchDatabase</Output>
<<<<<<< HEAD
            <Output            class='DataObjects'            type='Histories'                 >stories</Output>
            <Output            class='DataObjects'            type='TimePointSet'              >timepointset</Output>
        </LimitSurfaceSearch>
=======
            <Output            class='DataObjects'            type='HistorySet'                 >stories</Output>
            <Output            class='DataObjects'            type='PointSet'              >Pointset</Output>
        </Adaptive >
>>>>>>> 02f76db1
        <!--
        <IOStep name='testOutstreamStep'>
            <Input   class='DataObjects'            type='HistorySet'       >stories</Input>
            <Input   class='DataObjects'            type='PointSet'    >Pointset</Input>
            <Output  class='OutStreamManager' type='Print'           >testprint_hist_hier</Output>
            <Output  class='OutStreamManager' type='Print'           >testprint_tpset_hier</Output>
            <Output  class='OutStreamManager' type='Print'           >testprint_hist_hier_variables</Output>
            <Output  class='OutStreamManager' type='Print'           >testprint_tpset_hier_variables</Output>
            <Output  class='OutStreamManager' type='Plot'            >2DHistoryPlot</Output>
            <Output  class='OutStreamManager' type='Plot'            >2DHistoryPlot_tps</Output>
        </IOStep>
         -->
    </Steps>
    <Databases>
        <HDF5 name="testAdaptiveBranchDatabase" directory="/Users/alfoa/projects/trunk/raven/tests/framework/AdaptiveDET"/>
    </Databases>
    
    <OutStreamManager>
        <Print name='stories_from_database_dump'>
            <type>csv</type>
            <source>stories_from_database</source>
        </Print>
    </OutStreamManager>
    <DataObjects>
        <HistorySet name='stories' inputTs='1'>
            <Input>CladFailureDistThreshold,CladTempBranched,DG1_time_ratio,DG1recoveryTime,DG2recoveryTime,DeltaTimeScramToAux</Input>
        <Output>time,AuxSystemUp,CladDamaged,DownStreamSpeed,Head_PumpA,Head_PumpB,InitialMassFlowPrimary,MassFlowRateIn_SC_A,MassFlowRateIn_SC_B,PrimPGrecovery,PrimPGrecoveryThreshold,PrimPGrecoveryTime,ScramStatus,SecPGrecoveryTime,UpstreamSpeed,a_Head_PumpA,a_Head_PumpB,a_MassFlowRateIn_SC_A,a_MassFlowRateIn_SC_B,a_friction2_CL_A,a_friction2_CL_B,a_power_CH1,a_power_CH2,a_power_CH3,auxAbsolute,avg_Fluid_Vel_C_L_A,avg_Fluid_Vel_H_L-A,avg_out_temp_sec_A,avg_temp_clad_CH1,avg_temp_clad_CH2,avg_temp_clad_CH3,avg_temp_fuel_CH1,avg_temp_fuel_CH2,avg_temp_fuel_CH3,crew1DG1,crew1DG1Threshold,crew1DG2CoupledDG1,crew1DG2CoupledDG1Threshold,crewSecPG,crewSecPGThreshold,init_Power_Fraction_CH1,init_Power_Fraction_CH2,init_Power_Fraction_CH3,power_CH1,power_CH2,power_CH3,reactor:power,scram_start_time,sec_inlet_velocity</Output>
        </HistorySet>
        <PointSet name='Pointset' inputTs='1'>
            <Input>CladFailureDistThreshold,CladTempBranched,DG1_time_ratio,DG1recoveryTime,DG2recoveryTime,DeltaTimeScramToAux</Input>
            <Output>time,AuxSystemUp,CladDamaged,DownStreamSpeed,Head_PumpA,Head_PumpB,InitialMassFlowPrimary,MassFlowRateIn_SC_A,MassFlowRateIn_SC_B,PrimPGrecovery,PrimPGrecoveryThreshold,PrimPGrecoveryTime,ScramStatus,SecPGrecoveryTime,UpstreamSpeed,a_Head_PumpA,a_Head_PumpB,a_MassFlowRateIn_SC_A,a_MassFlowRateIn_SC_B,a_friction2_CL_A,a_friction2_CL_B,a_power_CH1,a_power_CH2,a_power_CH3,auxAbsolute,avg_Fluid_Vel_C_L_A,avg_Fluid_Vel_H_L-A,avg_out_temp_sec_A,avg_temp_clad_CH1,avg_temp_clad_CH2,avg_temp_clad_CH3,avg_temp_fuel_CH1,avg_temp_fuel_CH2,avg_temp_fuel_CH3,crew1DG1,crew1DG1Threshold,crew1DG2CoupledDG1,crew1DG2CoupledDG1Threshold,crewSecPG,crewSecPGThreshold,init_Power_Fraction_CH1,init_Power_Fraction_CH2,init_Power_Fraction_CH3,power_CH1,power_CH2,power_CH3,reactor:power,scram_start_time,sec_inlet_velocity</Output>
        </PointSet>
        <PointSet name='adapt_Pointset' inputTs='0' hierarchical='t'>
            <Input>DG1_time_ratio,DG1recoveryTime,CladTempBranched,PrimPGrecoveryTime,SecPGrecoveryTime,crewSecPG</Input>
            <Output>time,avg_temp_clad_CH1,avg_temp_fuel_CH1,Head_PumpB,CladDamaged</Output>
        </PointSet>
        <PointSet name='adaptiveOut' inputTs='0' hierarchical='t'>
            <Input>DG1_time_ratio,DG1recoveryTime,CladTempBranched,PrimPGrecoveryTime,SecPGrecoveryTime,crewSecPG</Input>
            <Output>CladDamaged</Output>
        </PointSet>
        <PointSet name='LimitSurf'>
            <Input>DG1_time_ratio,DG1recoveryTime,CladTempBranched,PrimPGrecoveryTime,SecPGrecoveryTime,crewSecPG</Input>
            <Output>OutputPlaceHolder</Output>
        </PointSet>
        <PointSet name='LimitSurfReduced'>
            <Input>DG1_time_ratio,DG1recoveryTime,CladTempBranched,PrimPGrecoveryTime,SecPGrecoveryTime,crewSecPG</Input>
            <Output>OutputPlaceHolder</Output>
        </PointSet>
    </DataObjects>
</Simulation>

<|MERGE_RESOLUTION|>--- conflicted
+++ resolved
@@ -95,15 +95,9 @@
             <Sampler           class='Samplers'         type='AdaptiveDynamicEventTree'  >AdaptiveDET</Sampler>
             <Output            class='DataObjects'            type='PointSet'              >adaptiveOut</Output>
             <Output            class='Databases'        type='HDF5'                      >testAdaptiveBranchDatabase</Output>
-<<<<<<< HEAD
-            <Output            class='DataObjects'            type='Histories'                 >stories</Output>
-            <Output            class='DataObjects'            type='TimePointSet'              >timepointset</Output>
+            <Output            class='DataObjects'            type='HistorySet'                 >stories</Output>
+            <Output            class='DataObjects'            type='PointSet'              >timepointset</Output>
         </LimitSurfaceSearch>
-=======
-            <Output            class='DataObjects'            type='HistorySet'                 >stories</Output>
-            <Output            class='DataObjects'            type='PointSet'              >Pointset</Output>
-        </Adaptive >
->>>>>>> 02f76db1
         <!--
         <IOStep name='testOutstreamStep'>
             <Input   class='DataObjects'            type='HistorySet'       >stories</Input>
