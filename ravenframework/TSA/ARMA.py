# Copyright 2017 Battelle Energy Alliance, LLC
#
# Licensed under the Apache License, Version 2.0 (the "License");
# you may not use this file except in compliance with the License.
# You may obtain a copy of the License at
#
# http://www.apache.org/licenses/LICENSE-2.0
#
# Unless required by applicable law or agreed to in writing, software
# distributed under the License is distributed on an "AS IS" BASIS,
# WITHOUT WARRANTIES OR CONDITIONS OF ANY KIND, either express or implied.
# See the License for the specific language governing permissions and
# limitations under the License.
"""
  AutoRegressive Moving Average time series analysis
"""
import copy
import collections
import numpy as np
import scipy as sp

from .. import Decorators

from ..utils import InputData, InputTypes, randomUtils, xmlUtils, mathUtils, importerUtils
statsmodels = importerUtils.importModuleLazy('statsmodels', globals())

from .. import Distributions
from .TimeSeriesAnalyzer import TimeSeriesGenerator, TimeSeriesCharacterizer, TimeSeriesTransformer


# utility methods
class ARMA(TimeSeriesGenerator, TimeSeriesCharacterizer, TimeSeriesTransformer):
  r"""
    AutoRegressive Moving Average time series analyzer algorithm
  """
  # class attribute
  ## define the clusterable features for this trainer.
  _features = ['ar',
               'ma',
               'var',
               'const']
  _acceptsMissingValues = True
  _isStochastic = True

  @classmethod
  def getInputSpecification(cls):
    """
      Method to get a reference to a class that specifies the input data for
      class cls.
      @ In, None
      @ Out, specs, InputData.ParameterInput, class to use for
        specifying input of cls.
    """
    specs = super(ARMA, cls).getInputSpecification()
    specs.name = 'arma' # NOTE lowercase because ARMA already has Fourier and no way to resolve right now
    specs.description = r"""characterizes the signal using Auto-Regressive and Moving Average
        coefficients to stochastically fit the training signal.
        The ARMA representation has the following form:
        \begin{equation*}
          A_t = \sum_{i=1}^P \phi_i A_{t-i} + \epsilon_t + \sum_{j=1}^Q \theta_j \epsilon_{t-j},
        \end{equation*}
        where $t$ indicates a discrete time step, $\phi$ are the signal lag (or auto-regressive)
        coefficients, $P$ is the number of signal lag terms to consider, $\epsilon$ is a random noise
        term, $\theta$ are the noise lag (or moving average) coefficients, and $Q$ is the number of
        noise lag terms to consider. The ARMA algorithms are developed in RAVEN using the
        \texttt{statsmodels} Python library."""
    specs.addParam('reduce_memory', param_type=InputTypes.BoolType, required=False,
                   descr=r"""activates a lower memory usage ARMA training. This does tend to result
                         in a slightly slower training time, at the benefit of lower memory usage. For
                         example, in one 1000-length history test, low memory reduced memory usage by 2.3
                         MiB, but increased training time by 0.4 seconds. No change in results has been
                         observed switching between modes. Note that the ARMA must be
                         retrained to change this property; it cannot be applied to serialized ARMAs.
                         """, default=False)
    specs.addParam('gaussianize', param_type=InputTypes.BoolType, required=False,
                   descr=r"""activates a transformation of the signal to a normal distribution before
                         training. This is done by fitting a CDF to the data and then transforming the
                         data to a normal distribution using the CDF. The CDF is saved and used during
                         sampling to back-transform the data to the original distribution. This is
                         recommended for non-normal data, but is not required. Note that the ARMA must be
                         retrained to change this property; it cannot be applied to serialized ARMAs.
                         Note: New models wishing to apply this transformation should use a
                         \xmlNode{gaussianize} node preceding the \xmlNode{arma} node instead of this
                         option.
                         """, default=False)
    specs.addSub(InputData.parameterInputFactory('SignalLag', contentType=InputTypes.IntegerType,
                 descr=r"""the number of terms in the AutoRegressive term to retain in the
                       regression; typically represented as $P$ in literature."""))
    specs.addSub(InputData.parameterInputFactory('NoiseLag', contentType=InputTypes.IntegerType,
                 descr=r"""the number of terms in the Moving Average term to retain in the
                       regression; typically represented as $Q$ in literature."""))
    return specs

  #
  # API Methods
  #
  def __init__(self, *args, **kwargs):
    """
      A constructor that will appropriately intialize a supervised learning object
      @ In, args, list, an arbitrary list of positional values
      @ In, kwargs, dict, an arbitrary dictionary of keywords and values
      @ Out, None
    """
    # general infrastructure
    super().__init__(*args, **kwargs)
    self._minBins = 20 # this feels arbitrary; used for empirical distr. of data

  def handleInput(self, spec):
    """
      Reads user inputs into this object.
      @ In, spec, InputData.InputParams, input specifications
      @ Out, settings, dict, initialization settings for this algorithm
    """
    settings = super().handleInput(spec)
    settings['P'] = spec.findFirst('SignalLag').value
    settings['Q'] = spec.findFirst('NoiseLag').value
    settings['reduce_memory'] = spec.parameterValues.get('reduce_memory', settings['reduce_memory'])
    settings['gaussianize'] = spec.parameterValues.get('gaussianize', settings['gaussianize'])

    return settings

  def setDefaults(self, settings):
    """
      Fills default values for settings with default values.
      @ In, settings, dict, existing settings
      @ Out, settings, dict, modified settings
    """
    settings = super().setDefaults(settings)
    if 'gaussianize' not in settings:
      settings['gaussianize'] = False
    if 'engine' not in settings:
      settings['engine'] = randomUtils.newRNG()
    if 'reduce_memory' not in settings:
      settings['reduce_memory'] = False
    return settings

  def fit(self, signal, pivot, targets, settings):
    """
      Determines the charactistics of the signal based on this algorithm.
      @ In, signal, np.ndarray, time series with dims [time, target]
      @ In, pivot, np.1darray, time-like parameter values
      @ In, targets, list(str), names of targets in same order as signal
      @ In, settings, dict, settings for this ROM
      @ Out, params, dict, characteristic parameters
    """
    # lazy import statsmodels
    import statsmodels.api
    # settings:
    #   P: number of AR terms to use (signal lag)
    #   Q: number of MA terms to use (noise lag)
    #   gaussianize: whether to "whiten" noise before training
    # set seed for training
    seed = settings['seed']
    if seed is not None:
      randomUtils.randomSeed(seed, engine=settings['engine'], seedBoth=True)

    params = {}
    for tg, target in enumerate(targets):
      params[target] = {}
      history = signal[:, tg]
      mask = ~np.isnan(history)
      if settings.get('gaussianize', True):
        # Transform data to obatain normal distrbuted series. See
        # J.M.Morales, R.Minguez, A.J.Conejo "A methodology to generate statistically dependent wind speed scenarios,"
        # Applied Energy, 87(2010) 843-855
        # -> then train independent ARMAs
        params[target]['cdf'] = mathUtils.characterizeCDF(history[mask], binOps=2, minBins=self._minBins)
        normed = history
        normed[mask] = mathUtils.gaussianize(history[mask], params[target]['cdf'])
      else:
        normed = history
      # TODO correlation (VARMA) as well as singular -> maybe should be independent TSA algo?
      P = settings['P']
      Q = settings['Q']
      d = settings.get('d', 0)
      # TODO just use SARIMAX?
      model = statsmodels.tsa.arima.model.ARIMA(normed, order=(P, d, Q), trend='c')
      res = model.fit(low_memory=settings['reduce_memory'])
      # NOTE on low_memory use, test using SyntheticHistory.ARMA test:
      #   case    | time used (s) | memory used (MiB)
      #   low mem | 2.570851      | 0.5
      #   no arg  | 2.153929      | 2.8
      #   using low_memory, fit() takes an extra 0.4 seconds and uses 2 MB less
      # NOTE additional interesting arguments to model.fit:
      # -> method_kwargs passes arguments to scipy.optimize.fmin_l_bfgs_b() as kwargs
      #   -> disp: int, 0 or 50 or 100, in order of increasing verbosity for fit solve
      #   -> pgtol: gradient norm tolerance before quitting solve (usually not the limiter)
      #   -> factr: "factor" for exiting solve, roughly as f_new - f_old / scaling <= factr * eps
      #              default is 1e10 (loose solve), medium is 1e7, extremely tight is 1e1
      #   e.g. method_kwargs={'disp': 1, 'pgtol': 1e-9, 'factr': 10.0})

      # get initial state distribution stats
      smoother = model.ssm
      transition = smoother['transition',:,:,0]
      stateIntercept = smoother['state_intercept',:,0]
      selection = smoother['selection',:,:,0]
      stateCov = smoother['state_cov',:,:,0]
      initMean, initCov = self._solveStateDistribution(transition, stateIntercept, stateCov, selection)
      initDist = {'mean': initMean, 'cov': initCov}

      params[target]['arma'] = {'const': res.params[res.param_names.index('const')], # exog/intercept/constant
                                'ar': -res.polynomial_ar[1:],     # AR
                                'ma': res.polynomial_ma[1:],     # MA
                                'var': res.params[res.param_names.index('sigma2')],  # variance
                                'initials': initDist,   # characteristics for sampling initial states
                                'lags': [P,d,Q],
                                'model': {'obs_cov': model['obs_cov'],
                                          'state_cov': model['state_cov']}, }
      if not settings['reduce_memory']:
        params[target]['arma']['residual'] = res.resid
    return params

  def getResidual(self, initial, params, pivot, settings):
    """
      Removes trained signal from data and find residual
      @ In, initial, np.array, original signal shaped [pivotValues, targets], targets MUST be in
                               same order as self.target
      @ In, params, dict, training parameters as from self.characterize
      @ In, pivot, np.array, time-like array values
      @ In, settings, dict, additional settings specific to algorithm
      @ Out, residual, np.array, reduced signal shaped [pivotValues, targets]
    """
    # The residual for an ARMA model can be useful, and we want to return that if it's available.
    # If the 'reduce_memory' option was used, then the ARIMAResults object from fitting the model
    # where that residual is stored is not available. In that case, we simply return the original.
    if settings['reduce_memory']:
      return initial

    residual = initial.copy()
    for t, (target, data) in enumerate(params.items()):
      residual[:, t] = data['arma']['residual']

    return residual

  def getComposite(self, initial, params, pivot, settings):
    """
      Combines two component signals to form a composite signal. This is essentially the inverse
      operation of the getResidual method.
      @ In, initial, np.array, original signal shaped [pivotValues, targets], targets MUST be in
                               same order as self.target
      @ In, params, dict, training parameters as from self.characterize
      @ In, pivot, np.array, time-like array values
      @ In, settings, dict, additional settings specific to algorithm
      @ Out, composite, np.array, resulting composite signal
    """
    # Add a generated ARMA signal to the initial signal.
    synthetic = self.generate(params, pivot, settings)
    composite = initial + synthetic
    return composite

  def getParamNames(self, settings):
    """
      Return list of expected variable names based on the parameters
      @ In, settings, dict, training parameters for this algorithm
      @ Out, names, list, string list of names
    """
    names = []
    for target in settings['target']:
      base = f'{self.name}__{target}'
      names.append(f'{base}__constant')
      names.append(f'{base}__variance')
      for p in range(settings['P']):
        names.append(f'{base}__AR__{p}')
      for q in range(settings['Q']):
        names.append(f'{base}__MA__{q}')
    return names

  def getParamsAsVars(self, params):
    """
      Map characterization parameters into flattened variable format
      @ In, params, dict, trained parameters (as from characterize)
      @ Out, rlz, dict, realization-style response
    """
    rlz = {}
    for target, info in params.items():
      base = f'{self.name}__{target}'
      rlz[f'{base}__constant'] = info['arma']['const']
      rlz[f'{base}__variance'] = info['arma']['var']
      for p, ar in enumerate(info['arma']['ar']):
        rlz[f'{base}__AR__{p}'] = ar
      for q, ma in enumerate(info['arma']['ma']):
        rlz[f'{base}__MA__{q}'] = ma
    return rlz

  def generate(self, params, pivot, settings):
    """
      Generates a synthetic history from fitted parameters.
      @ In, params, dict, characterization such as otained from self.characterize()
      @ In, pivot, np.array(float), pivot parameter values
      @ In, settings, dict, settings for this ROM
      @ Out, synthetic, np.array(float), synthetic ARMA signal
    """
    # TODO if there's not a model, generate one?
    # -> I think we need the training signal though ...
    synthetic = np.zeros((len(pivot), len(params)))
    for t, (target, data) in enumerate(params.items()):
      armaData = data['arma']
<<<<<<< HEAD
      P,d,Q = armaData['lags']
      modelParams = np.hstack([[armaData.get('const', 0)],
                               armaData['ar'],
                               armaData['ma'],
                               [armaData.get('var', 1)]])
      msrShocks, stateShocks, initialState = self._generateNoise(armaData['model'], armaData['initials'], synthetic.shape[0])
=======
      modelParams = np.r_[armaData.get('const', 0), armaData['ar'], armaData['ma'], armaData.get('var', 1)]
      msrShocks, stateShocks, initialState = self._generateNoise(armaData, synthetic.shape[0])
>>>>>>> eaf6b0b8
      # measurement shocks
      import statsmodels.api
      model = statsmodels.tsa.arima.model.ARIMA(synthetic[:,t], order=(P, d, Q), trend='c')
      # produce sample
      new = model.simulate(modelParams,
                           synthetic.shape[0],
                           measurement_shocks=msrShocks,
                           state_shocks=stateShocks,
                           initial_state=initialState)
      if settings.get('gaussianize', True):
        # back-transform through CDF
        new = mathUtils.degaussianize(new, params[target]['cdf'])
      synthetic[:, t] = new
    return synthetic

  def writeXML(self, writeTo, params):
    """
      Allows the engine to put whatever it wants into an XML to print to file.
      @ In, writeTo, xmlUtils.StaticXmlElement, entity to write to
      @ In, params, dict, trained parameters as from self.characterize
      @ Out, None
    """
    for target, info in params.items():
      base = xmlUtils.newNode(target)
      writeTo.append(base)
      base.append(xmlUtils.newNode('constant', text=f'{float(info["arma"]["const"]):1.9e}'))
      for p, ar in enumerate(info['arma']['ar']):
        base.append(xmlUtils.newNode(f'AR_{p}', text=f'{float(ar):1.9e}'))
      for q, ma in enumerate(info['arma']['ma']):
        base.append(xmlUtils.newNode(f'MA_{q}', text=f'{float(ma):1.9e}'))
      base.append(xmlUtils.newNode('variance', text=f'{float(info["arma"]["var"]):1.9e}'))

  # clustering
  def getClusteringValues(self, nameTemplate: str, requests: list, params: dict) -> dict:
    """
      Provide the characteristic parameters of this ROM for clustering with other ROMs
      @ In, nameTemplate, str, formatting string template for clusterable params (target, metric id)
      @ In, requests, list, list of requested attributes from this ROM
      @ In, params, dict, parameters from training this ROM
      @ Out, features, dict, params as {paramName: value}
    """
    # nameTemplate convention:
    # -> target is the trained variable (e.g. Signal, Temperature)
    # -> metric is the algorithm used (e.g. Fourier, ARMA)
    # -> id is the subspecific characteristic ID (e.g. sin, AR_0)
    features = {}
    for target, info in params.items():
      data = info['arma']
      if 'ar' in requests:
        for p, phi in enumerate(data['ar']):
          key = nameTemplate.format(target=target, metric=self.name, id=f'ar_{p}')
          features[key] = phi
      if 'ma' in requests:
        for q, theta in enumerate(data['ma']):
          key = nameTemplate.format(target=target, metric=self.name, id=f'ma_{q}')
          features[key] = theta
      if 'const' in requests:
        key = nameTemplate.format(target=target, metric=self.name, id='const')
        features[key] = data['const']
      if 'var' in requests:
        key = nameTemplate.format(target=target, metric=self.name, id='var')
        features[key] = data['var']
      # TODO mean? should always be 0
      # TODO CDF properties? might change noise a lot ...
    return features

  def setClusteringValues(self, fromCluster, params):
    """
      Interpret returned clustering settings as settings for this algorithm.
      Acts somewhat as the inverse of getClusteringValues.
      @ In, fromCluster, list(tuple), (target, identifier, values) to interpret as settings
      @ In, params, dict, trained parameter settings
      @ Out, params, dict, updated parameter settings
    """
    # TODO this needs to be fast, as it's done a lot.
    for target, identifier, value in fromCluster:
      value = float(value)
      if identifier in ['const', 'var']:
        params[target]['arma'][identifier] = value
      elif identifier.startswith('ar_'):
        index = int(identifier.split('_')[1])
        params[target]['arma']['ar'][index] = value
      elif identifier.startswith('ma_'):
        index = int(identifier.split('_')[1])
        params[target]['arma']['ma'][index] = value
      # The state vector distribution needs to be rebuilt now that we've changed the parameters
      transition, stateIntercept, stateCov, selection = self._buildStateSpaceMatrices(params[target]['arma'])
      initMean, initCov = self._solveStateDistribution(transition, stateIntercept, stateCov, selection)
      params[target]['arma']['initials'] = {'mean': initMean, 'cov': initCov}
    return params

  def _solveStateDistribution(self, transition, stateIntercept, stateCov, selection):
    """
      Determines the steady state mean vector and covariance matrix of a state space model
        x_{t+1} = T x_t + R w_t + c
      where x is the state vector, T is the transition matrix, R is the selection matrix,
      w is the noise vector (w ~ N(0, Q) for state covariance matrix Q), and c is the state
      intercept vector.

      @ In, transition, np.array, transition matrix (T)
      @ In, stateIntercept, np.array, state intercept vector (c)
      @ In, stateCov, np.array, state covariance matrix (Q)
      @ In, selection, np.array, selection matrix (R)
      @ Out, mean, np.array, steady state mean vector
      @ Out, cov, np.array, steady state covariance matrix
    """
    # The mean vector (m) solves the linear system (I - T) m = c
    mean = np.linalg.solve(np.eye(transition.shape[0]) - transition, stateIntercept)
    # The covariance matrix (C) solves the discrete Lyapunov equation C = T C T' + R Q R'
    cov = sp.linalg.solve_discrete_lyapunov(transition, selection @ stateCov @ selection.T)
    return mean, cov

  def _buildStateSpaceMatrices(self, params):
    """
      Builds the state space matrices for the ARMA model. Specifically, the transition, state intercept,
      state covariance, and selection matrices are built.

      @ In, params, dict, dictionary of trained model parameters
      @ Out, transition, np.array, transition matrix
      @ Out, stateIntercept, np.array, state intercept vector
      @ Out, stateCov, np.array, state covariance matrix
      @ Out, selection, np.array, selection matrix
    """
    # The state vector has dimension max(P, Q + 1)
    P = len(params['ar'])
    Q = len(params['ma'])
    dim = max(P, Q + 1)
    transition = np.eye(dim, k=1)
    transition[:P, 0] = params['ar']
    stateIntercept = np.zeros(dim)  # NOTE The state intercept vector handles the trend component of
                                    # SARIMA models. We don't implement that for now so we set it to 0,
                                    # but this may change in the future.
    stateCov = np.atleast_2d(params['var'])
    selection = np.r_[1., params['ma'], np.zeros(max(dim - (Q + 1), 0))].reshape(-1, 1)  # column vector
    return transition, stateIntercept, stateCov, selection

  def _solveStateDistribution(self, transition, stateIntercept, stateCov, selection):
    """
      Determines the steady state mean vector and covariance matrix of a state space model
        x_{t+1} = T x_t + R w_t + c
      where x is the state vector, T is the transition matrix, R is the selection matrix,
      w is the noise vector (w ~ N(0, Q) for state covariance matrix Q), and c is the state
      intercept vector.

      @ In, transition, np.array, transition matrix (T)
      @ In, stateIntercept, np.array, state intercept vector (c)
      @ In, stateCov, np.array, state covariance matrix (Q)
      @ In, selection, np.array, selection matrix (R)
      @ Out, mean, np.array, steady state mean vector
      @ Out, cov, np.array, steady state covariance matrix
    """
    # The mean vector (m) solves the linear system (I - T) m = c
    mean = np.linalg.solve(np.eye(transition.shape[0]) - transition, stateIntercept)
    # The covariance matrix (C) solves the discrete Lyapunov equation C = T C T' + R Q R'
    cov = sp.linalg.solve_discrete_lyapunov(transition, selection @ stateCov @ selection.T)
    return mean, cov

  def _buildStateSpaceMatrices(self, params):
    """
      Builds the state space matrices for the ARMA model. Specifically, the transition, state intercept,
      state covariance, and selection matrices are built.

      @ In, params, dict, dictionary of trained model parameters
      @ Out, transition, np.array, transition matrix
      @ Out, stateIntercept, np.array, state intercept vector
      @ Out, stateCov, np.array, state covariance matrix
      @ Out, selection, np.array, selection matrix
    """
    # The state vector has dimension max(P, Q + 1)
    P = len(params['ar'])
    Q = len(params['ma'])
    dim = max(P, Q + 1)
    transition = np.eye(dim, k=1)
    transition[:P, 0] = params['ar']
    stateIntercept = np.zeros(dim)  # NOTE The state intercept vector handles the trend component of
                                    # SARIMA models. We don't implement that for now so we set it to 0,
                                    # but this may change in the future.
    stateCov = np.atleast_2d(params['var'])
    selection = np.r_[1., params['ma'], np.zeros(max(dim - (Q + 1), 0))].reshape(-1, 1)  # column vector
    return transition, stateIntercept, stateCov, selection

  # utils
  def _generateNoise(self, params, size):
    """
      Generates purturbations for ARMA sampling.
<<<<<<< HEAD
      @ In, model, dict, contains trained ARIMA model covariance
      @ In, initDict, dict, mean and covariance of initial sampling distribution
=======
      @ In, params, dict, dictionary of trained model parameters
>>>>>>> eaf6b0b8
      @ In, size, int, length of time-like variable
      @ Out, msrShocks, np.array, measurement shocks
      @ Out, stateShocks, np.array, state shocks
      @ Out, initialState, np.array, initial random state
    """
    # measurement shocks -> these are usually near 0 but not exactly
    # note in statsmodels.tsa.statespace.kalman_filter, mean of measure shocks is 0s
    # NOTE (j-bryan, 8/30/2023): The observation covariance matrix (obs_cov) will always be zero for
    #   statsmodels.tsa.arima.model.ARIMA objects. That ARIMA class is a subclass of the statsmodels
    #   SARIMAX class and always uses the default value of False for the measurement_error keyword
    #   argument for the SARIMAX class, forcing the observation covariance matrix to be zero. The
    #   sampling for the measurement shocks is left in for now in case a time where it is needed
    #   is identified and to keep the RNG samples consistent with the existing tests.
    # msrCov = model['obs_cov']
    msrCov = np.zeros((1, 1))
    msrShocks = randomUtils.randomMultivariateNormal(msrCov, size=size)
    # state shocks -> these are the significant noise terms
    # note in statsmodels.tsa.statespace.kalman_filter, mean of state shocks is 0s
    stateShocks = randomUtils.randomMultivariateNormal(np.atleast_2d(params['var']), size=size)
    # initial state
    initMean = params['initials']['mean']
    initCov = params['initials']['cov']
    initialState = randomUtils.randomMultivariateNormal(initCov, size=1, mean=initMean)
    return msrShocks, stateShocks, initialState<|MERGE_RESOLUTION|>--- conflicted
+++ resolved
@@ -295,17 +295,9 @@
     synthetic = np.zeros((len(pivot), len(params)))
     for t, (target, data) in enumerate(params.items()):
       armaData = data['arma']
-<<<<<<< HEAD
       P,d,Q = armaData['lags']
-      modelParams = np.hstack([[armaData.get('const', 0)],
-                               armaData['ar'],
-                               armaData['ma'],
-                               [armaData.get('var', 1)]])
-      msrShocks, stateShocks, initialState = self._generateNoise(armaData['model'], armaData['initials'], synthetic.shape[0])
-=======
       modelParams = np.r_[armaData.get('const', 0), armaData['ar'], armaData['ma'], armaData.get('var', 1)]
       msrShocks, stateShocks, initialState = self._generateNoise(armaData, synthetic.shape[0])
->>>>>>> eaf6b0b8
       # measurement shocks
       import statsmodels.api
       model = statsmodels.tsa.arima.model.ARIMA(synthetic[:,t], order=(P, d, Q), trend='c')
@@ -491,12 +483,7 @@
   def _generateNoise(self, params, size):
     """
       Generates purturbations for ARMA sampling.
-<<<<<<< HEAD
-      @ In, model, dict, contains trained ARIMA model covariance
-      @ In, initDict, dict, mean and covariance of initial sampling distribution
-=======
       @ In, params, dict, dictionary of trained model parameters
->>>>>>> eaf6b0b8
       @ In, size, int, length of time-like variable
       @ Out, msrShocks, np.array, measurement shocks
       @ Out, stateShocks, np.array, state shocks
