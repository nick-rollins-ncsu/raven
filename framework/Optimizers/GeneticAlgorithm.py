# Copyright 2017 Battelle Energy Alliance, LLC
#
# Licensed under the Apache License, Version 2.0 (the "License");
# you may not use this file except in compliance with the License.
# You may obtain a copy of the License at
#
# http://www.apache.org/licenses/LICENSE-2.0
#
# Unless required by applicable law or agreed to in writing, software
# distributed under the License is distributed on an "AS IS" BASIS,
# WITHOUT WARRANTIES OR CONDITIONS OF ANY KIND, either express or implied.
# See the License for the specific language governing permissions and
# limitations under the License.
"""
  Genetic Algorithm class for global optimization.
  This class contains the API and interface for performing
  Genetic Algorithm-based optimization. Multiple strategies for
  mutations, cross-overs, etc. are available.
  Created June,3,2020
  @authors: Mohammad Abdo, Diego Mandelli, Andrea Alfonsi
  References
    ----------
    .. [1]
"""
#External Modules------------------------------------------------------------------------------------
import numpy as np
from scipy.special import comb
from collections import deque, defaultdict
import xarray as xr
import operator
#External Modules End--------------------------------------------------------------------------------

#Internal Modules------------------------------------------------------------------------------------
from utils import mathUtils, randomUtils, InputData, InputTypes
from .RavenSampled import RavenSampled
from .parentSelectors.parentSelectors import returnInstance as parentSelectionReturnInstance
from .crossOverOperators.crossovers import returnInstance as crossoversReturnInstance
from .mutators.mutators import returnInstance as mutatorsReturnInstance
from .survivorSelectors.survivorSelectors import returnInstance as survivorSelectionReturnInstance
from .fitness.fitness import returnInstance as fitnessReturnInstance
from .repairOperators.repair import returnInstance as repairReturnInstance
#Internal Modules End--------------------------------------------------------------------------------

class GeneticAlgorithm(RavenSampled):
  """
    This class performs Genetic Algorithm optimization ...
  """
  convergenceOptions = {'objective': r""" provides the desired value for the convergence criterion of the objective function
                        ($\epsilon^{obj}$). In essence this is solving the inverse problem of finding the design variable at a given objective value, i.e., convergence is reached when: $$ Objevtive = \epsilon^{obj}$$.
                        \default{1e-6}, if no criteria specified"""}
  def __init__(self):
    """
      Constructor.
      @ In, None
      @ Out, None
    """
    RavenSampled.__init__(self)
    self._parentSelection = None                                 # mechanism for parent selection
    self._convergenceCriteria = defaultdict(mathUtils.giveZero)  # names and values for convergence checks
    self._acceptHistory = {}                                     # acceptability
    self._acceptRerun = {}                                       # by traj, if True then override accept for point rerun
    self._convergenceInfo = {}                                   # by traj, the persistence and convergence information for most recent opt
    self._requiredPersistence = 0                                # consecutive persistence required to mark convergence
    self.population = None
    # self.Age = np.ones(self._populationSize)
    self.needDenormalized() # the default in all optimizers is to normalize the data which is not the case here
    self.batchId = 0
    ### TBD ####
    self.population = None # panda Dataset container containing the population at the beginning of each generation iteration
    self.popAge = None
    self.fitness = None
    # self.bestObjective = None

  ##########################
  # Initialization Methods #
  ##########################
  @classmethod
  def getInputSpecification(cls):
    """
      Method to get a reference to a class that specifies the input data for class cls.
      @ In, cls, the class for which we are retrieving the specification
      @ Out, specs, InputData.ParameterInput, class to use for specifying input of cls.
    """
    specs = super(GeneticAlgorithm, cls).getInputSpecification()
    specs.description = r"""The \xmlNode{GeneticAlgorithm} optimizer is a metaheuristic approach
                            to perform a global search in large design spaces. The methodology rose
                            from the process of natural selection, and like others in the large class of the evolutionary algorithms, it utilizes genetic operations such as selection, crossover, and mutations to avoid being stuck in local minima and hence facilitates
                            finding the global minima. More information can be found in:
                            Holland, John H. "Genetic algorithms." Scientific american 267.1 (1992): 66-73."""

    # GA Params
    GAparams = InputData.parameterInputFactory('GAparams', strictMode=True,
        printPriority=108,
        descr=r""" Genetic Algorithm Parameters:\begin{itemize}
                                                  \item populationSize.
                                                  \item parentSelectors:
                                                                    \begin{itemize}
                                                                      \item rouletteWheel.
                                                                      \item tournamentSelection.
                                                                      \item rankSelection.
                                                                    \end{itemize}
                                                 \item Reproduction:
                                                                  \begin{itemize}
                                                                    \item crossover:
                                                                      \begin{itemize}
                                                                        \item onePointCrossover.
                                                                        \item twoPointsCrossover.
                                                                        \item uniformCrossover
                                                                      \end{itemize}
                                                                    \item mutators:
                                                                      \begin{itemize}
                                                                        \item swapMutator.
                                                                        \item scrambleMutator.
                                                                        \item inversionMutator.
                                                                        \item bitFlipMutator.
                                                                      \end{itemize}
                                                                    \end{itemize}
                                                \item survivorSelectors:
                                                                      \begin{itemize}
                                                                        \item ageBased.
                                                                        \item fitnessBased.
                                                                      \end{itemize}
                                                \end{itemize}""")
    # Population Size
    populationSize = InputData.parameterInputFactory('populationSize', strictMode=True,
        contentType=InputTypes.IntegerType,
        printPriority=108,
        descr=r"""The number of chromosomes in each population.""")
    GAparams.addSub(populationSize)
    # Parent Selection
    parentSelection = InputData.parameterInputFactory('parentSelection', strictMode=True,
        contentType=InputTypes.StringType,
        printPriority=108,
        descr=r"""A node containing the criterion based on which the parents are selected. This can be
                  a fitness proportionate selection such as:
                  a. \textbf{\textit{rouletteWheel}},
                  b. \textbf{\textit{stochasticUniversalSampling}},
                  c. \textbf{\textit{Tournament}},
                  d. \textbf{\textit{Rank}}, or
                  e. \textbf{\textit{randomSelection}}""")
    GAparams.addSub(parentSelection)

    # Reproduction
    reproduction = InputData.parameterInputFactory('reproduction', strictMode=True,
        printPriority=108,
        descr=r"""a node containing the reproduction methods.
                  This accepts subnodes that specifies the types of crossover and mutation.""")
    reproduction.addParam("nParents", InputTypes.IntegerType, True)
    # 1.  Crossover
    crossover = InputData.parameterInputFactory('crossover', strictMode=True,
        contentType=InputTypes.StringType,
        printPriority=108,
        descr=r"""a subnode containing the implemented crossover mechanisms.
                  This includes: a.    One Point Crossover,
                                 b.    MultiPoint Crossover,
                                 c.    Uniform Crossover,
                                 d.    Whole Arithmetic Recombination, or
                                 e.    Davis’ Order Crossover.""")
    crossover.addParam("type", InputTypes.StringType, True)
    crossoverPoint = InputData.parameterInputFactory('points', strictMode=True,
        contentType=InputTypes.IntegerListType,
        printPriority=108,
        descr=r""" point/gene(s) at which crossover will occur.""")
    crossover.addSub(crossoverPoint)
    crossoverProbability = InputData.parameterInputFactory('crossoverProb', strictMode=True,
        contentType=InputTypes.FloatType,
        printPriority=108,
        descr=r""" The probability governing the crossover occurance, i.e., the probability that if exceeded crossover will ocur.""")
    crossover.addSub(crossoverProbability)
    reproduction.addSub(crossover)
    # 2.  Mutation
    mutation = InputData.parameterInputFactory('mutation', strictMode=True,
        contentType=InputTypes.StringType,
        printPriority=108,
        descr=r"""a subnode containing the implemented mutation mechanisms.
                  This includes: a.    Bit Flip,
                                 b.    Random Resetting,
                                 c.    Swap,
                                 d.    Scramble, or
                                 e.    Inversion.""")
    mutation.addParam("type", InputTypes.StringType, True)
    mutationLocs = InputData.parameterInputFactory('locs', strictMode=True,
        contentType=InputTypes.IntegerListType,
        printPriority=108,
        descr=r""" locations at which mutation will occur.""")
    mutation.addSub(mutationLocs)
    mutationProbability = InputData.parameterInputFactory('mutationProb', strictMode=True,
        contentType=InputTypes.FloatType,
        printPriority=108,
        descr=r""" The probability governing the mutation occurance, i.e., the probability that if exceeded mutation will ocur.""")
    mutation.addSub(mutationProbability)
    reproduction.addSub(mutation)
    GAparams.addSub(reproduction)

    # Survivor Selection
    survivorSelection = InputData.parameterInputFactory('survivorSelection', strictMode=True,
        contentType=InputTypes.StringType,
        printPriority=108,
        descr=r"""a subnode containing the implemented servivor selection mechanisms.
                  This includes: a.    ageBased, or
                                 b.    fitnessBased.""")
    GAparams.addSub(survivorSelection)

    # Fitness
    fitness = InputData.parameterInputFactory('fitness', strictMode=True,
        contentType=InputTypes.StringType,
        printPriority=108,
        descr=r"""a subnode containing the implemented fitness functions.
                  This includes: a.    invLinear: $fitness = \frac{1}{a \times obj + b \times penalty}$.
                                 b.    logistic: $fitness = \frac{1}{1+e^{a \times (obj-b)}}$""")
    fitness.addParam("type", InputTypes.StringType, True,
                     descr=r"""[invLin, logistic]""")
    objCoeff = InputData.parameterInputFactory('a', strictMode=True,
        contentType=InputTypes.FloatType,
        printPriority=108,
        descr=r""" a: coefficient of objective function.""")
    fitness.addSub(objCoeff)
    penaltyCoeff = InputData.parameterInputFactory('b', strictMode=True,
        contentType=InputTypes.FloatType,
        printPriority=108,
        descr=r""" b: coefficient of constraint penalty.""")
    fitness.addSub(penaltyCoeff)
    GAparams.addSub(fitness)
    specs.addSub(GAparams)

    # convergence
    conv = InputData.parameterInputFactory('convergence', strictMode=True,
        printPriority=108,
        descr=r"""a node containing the desired convergence criteria for the optimization algorithm.
              Note that convergence is met when any one of the convergence criteria is met. If no convergence
              criteria are given, then the defaults are used.""")
    specs.addSub(conv)
    for name,descr in cls.convergenceOptions.items():
      conv.addSub(InputData.parameterInputFactory(name, contentType=InputTypes.FloatType,descr=descr,printPriority=108  ))

    # Persistence
    conv.addSub(InputData.parameterInputFactory('persistence', contentType=InputTypes.IntegerType,
        printPriority = 109,
        descr=r"""provides the number of consecutive times convergence should be reached before a trajectory
              is considered fully converged. This helps in preventing early false convergence."""))
    specs.addSub(conv)
    return specs

  @classmethod
  def getSolutionExportVariableNames(cls):
    """
      Compiles a list of acceptable SolutionExport variable options.
      @ In, cls, the class for which we are retrieving the solution export
      @ Out, ok, dict, {varName: description} for valid solution export variable names
    """
    # cannot be determined before run-time due to variables and prefixes.
    ok = super(GeneticAlgorithm, cls).getSolutionExportVariableNames()
    new = {}
    # new = {'': 'the size of step taken in the normalized input space to arrive at each optimal point'}
    new['conv_{CONV}'] = 'status of each given convergence criteria'
    new['fitness'] = 'fitness of the current chromosome'
    new['age'] = 'age of current chromosome'
    new['batchId'] = 'Id of the batch to whom the chromosome belongs'
    ok.update(new)
    return ok

  def handleInput(self, paramInput):
    """
      Read input specs
      @ In, paramInput, InputData.ParameterInput, parameter specs interpreted
      @ Out, None
    """
    RavenSampled.handleInput(self, paramInput)
    # GAparams
    GAparamsNode = paramInput.findFirst('GAparams')
    # populationSize
    populationSizeNode = GAparamsNode.findFirst('populationSize')
    self._populationSize = populationSizeNode.value
    # parent selection
    parentSelectionNode = GAparamsNode.findFirst('parentSelection')
    self._parentSelectionType = parentSelectionNode.value
    self._parentSelectionInstance = parentSelectionReturnInstance(self,name = parentSelectionNode.value)
    # reproduction node
    reproductionNode = GAparamsNode.findFirst('reproduction')
    self._nParents = reproductionNode.parameterValues['nParents']
    self._nChildren = int(2*comb(self._nParents,2))
    # self.batch = self._populationSize*(self.counter==0)+self._nChildren*(self.counter>0)
    # crossover node
    crossoverNode = reproductionNode.findFirst('crossover')
    self._crossoverType = crossoverNode.parameterValues['type']
    try:
      self._crossoverPoints = crossoverNode.findFirst('points').value
    except:
      self._crossoverPoints = None
    self._crossoverProb = crossoverNode.findFirst('crossoverProb').value
    self._crossoverInstance = crossoversReturnInstance(self,name = self._crossoverType)
    # mutation node
    mutationNode = reproductionNode.findFirst('mutation')
    self._mutationType = mutationNode.parameterValues['type']
    try:
      self._mutationLocs = mutationNode.findFirst('locs').value
    except:
      self._mutationLocs = None
    self._mutationProb = mutationNode.findFirst('mutationProb').value
    self._mutationInstance = mutatorsReturnInstance(self,name = self._mutationType)
    # Survivor selection
    survivorSelectionNode = GAparamsNode.findFirst('survivorSelection')
    self._survivorSelectionType = survivorSelectionNode.value
    self._survivorSelectionInstance = survivorSelectionReturnInstance(self,name = self._survivorSelectionType)
    # Fitness
    fitnessNode = GAparamsNode.findFirst('fitness')
    self._fitnessType = fitnessNode.parameterValues['type']
    self._objCoeff = fitnessNode.findFirst('a').value
    self._penaltyCoeff = fitnessNode.findFirst('b').value
    self._fitnessInstance = fitnessReturnInstance(self,name = self._fitnessType)
    self._repairInstance = repairReturnInstance(self,name='replacementRepair')  # currently only replacement repair is implemented,
                                                                                # if other repair methods are implemented then
                                                                                # ##TODO: make the repair type a user input
    # Convergence Criterion
    convNode = paramInput.findFirst('convergence')
    if convNode is not None:
      for sub in convNode.subparts:
        if sub.getName() == 'persistence':
          self._requiredPersistence = sub.value
        else:
          self._convergenceCriteria[sub.name] = sub.value
    if not self._convergenceCriteria:
      self.raiseAWarning('No convergence criteria given; using defaults.')
      self._convergenceCriteria['objective'] = 1e-6
    if self._requiredPersistence is None:
      self.raiseADebug('No persistence given; setting to 1.')
      self._requiredPersistence = 1

    #defaults

  def initialize(self, externalSeeding=None, solutionExport=None):
    """
      This function should be called every time a clean optimizer is needed. Called before takeAstep in <Step>
      @ In, externalSeeding, int, optional, external seed
      @ In, solutionExport, DataObject, optional, a PointSet to hold the solution
      @ Out, None
    """
    RavenSampled.initialize(self, externalSeeding=externalSeeding, solutionExport=solutionExport)

    self.info = {}
    meta = ['batchId']
    self.addMetaKeys(meta)
    self.batch = self._populationSize*(self.counter==0)+self._nChildren*(self.counter>0)
    if self._populationSize != len(self._initialValues):
      self.raiseAnError(IOError, 'Number of initial values provided for each variable is {}, while the population size is {},\n Please provide {} initial values for each variable!'.format(len(self._initialValues),self._populationSize,self._populationSize))
    for _, init in enumerate(self._initialValues): # TODO: this should be single traj
      self._submitRun(init,0,self.getIteration(0)+1)

  def initializeTrajectory(self, traj=None):
    """
      Handles the generation of a trajectory.
      @ In, traj, int, optional, label to use
      @ Out, traj, int, new trajectory number
    """
    traj = RavenSampled.initializeTrajectory(self)
    self._acceptHistory[traj] = deque(maxlen=self._maxHistLen)
    self._acceptRerun[traj] = False
    self._convergenceInfo[traj] = {'persistence': 0}
    for criteria in self._convergenceCriteria:
      self._convergenceInfo[traj][criteria] = False
    return traj

  def needDenormalized(self):
    """
      Determines if the currently used algorithms should be normalizing the input space or not
      @ In, None
      @ Out, needDenormalized, bool, True if normalizing should NOT be performed
    """
    # overload as needed in inheritors
    return True

  ###############
  # Run Methods #
  ###############
  # abstract methods:
<<<<<<< HEAD
  @profile
=======
>>>>>>> b9496870
  def _useRealization(self, info, rlz):
    """
    Used to feedback the collected runs into actionable items within the sampler.
    This is called by localFinalizeActualSampling, and hence should contain the main skeleton.
    @ In, info, dict, identifying information about the realization
    @ In, rlz, xr.Dataset, new batched realizations
    @ Out, None
    """
    # The whole skeleton should be here, this should be calling all classes
    # and _private methods.
    traj = info['traj']
    self.incrementIteration(traj)
    info['step'] = self.counter
    # 5 @ n-1: Survivor Selection from previous iteration (children+parents merging from previous generation)

    # 5.1 @ n-1: fitnessCalculation(rlz)
    # perform fitness calculation for newly obtained children (rlz)
    fitness = self._fitnessInstance(rlz, objVar=self._objectiveVar, a=self._objCoeff, b=self._penaltyCoeff, penalty=None)
    objectiveVal=list(np.atleast_1d(rlz[self._objectiveVar].data))
    acceptable = 'first' if self.counter==1 else 'accepted'
    population = self._datasetToDataarray(rlz) # TODO: rename
    self._collectOptPoint(population,fitness,objectiveVal)
    self._resolveNewGeneration(traj, rlz, objectiveVal, fitness, info)

    if self._activeTraj:
      # 5.2@ n-1: Survivor selection(rlz)

      # update population container given obtained children

      if self.counter > 1:

        population,fitness,Age = self._survivorSelectionInstance(age=self.popAge, variables=list(self.toBeSampled), population=self.population, fitness=self.fitness, newRlz=rlz,offSpringsFitness=fitness)
        self.popAge = Age
      else:
        self.population = population
        self.objectiveVal = rlz[self._objectiveVar].data
        self.fitness = fitness


      # 1 @ n: Parent selection from population
      # pair parents together by indexes
      parents = self._parentSelectionInstance(population,variables=list(self.toBeSampled),fitness=fitness,nParents=self._nParents)

      # 2 @ n: Crossover from set of parents
      # create childrenCoordinates (x1,...,xM)
      children = self._crossoverInstance(parents=parents,variables=list(self.toBeSampled),crossoverProb=self._crossoverProb,points=self._crossoverPoints)

      # 3 @ n: Mutation
      # perform random directly on childrenCoordinates
      children = self._mutationInstance(offSprings=children,locs = self._mutationLocs, mutationProb=self._mutationProb,variables=list(self.toBeSampled))

      # 4 @ n: repair/replacement
      # repair should only happen if multiple genes in a single chromosome have the same values (), and at the same time the sampling of these genes should be with Out replacement.
      needsRepair = False
      for chrom in range(self._nChildren):
        unique = set(children.data[chrom,:])
        if len(children.data[chrom,:]) != len(unique):
          for var in self.toBeSampled.keys(): ## TODO: there must be a smarter way to da id any variables strategy is without replacement
            if (self.distDict[var].strategy == 'withOutReplacement'):
              needsRepair = True
              break
      if needsRepair:
        children = self._repairInstance(children,variables=list(self.toBeSampled),distInfo=self.distDict)

      # Make sure no children are exactly similar to parents
      flag = True
      while flag:
        repeated =[]
        for i in range(np.shape(population.data)[0]):
          for j in range (np.shape(children.data)[0]):
            if all(population.data[i,:]==children.data[j,:]):
              repeated.append(j)
        if repeated:
          newChildren = self._mutationInstance(offSprings=children[repeated,:],locs = self._mutationLocs, mutationProb=self._mutationProb,variables=list(self.toBeSampled))
          children.data[repeated,:] = newChildren.data
        children2 = children
        # children2 = np.delete(children.data, (repeated), axis=0)
        self.batch =np.shape(children2)[0]
        if self.batch < self._nChildren :
          children2 = self._crossoverInstance(parents=parents,variables=list(self.toBeSampled),crossoverProb=self._crossoverProb,points=self._crossoverPoints)
          children2 = self._mutationInstance(offSprings=children2,locs = self._mutationLocs, mutationProb=self._mutationProb,variables=list(self.toBeSampled))
          children = children2
        else:
          flag = False

      children = xr.DataArray(children2,
                                dims=['chromosome','Gene'],
                                coords={'chromosome': np.arange(np.shape(children2)[0]),
                                        'Gene':list(self.toBeSampled)})
      # 5 @ n: Submit children batch
      # submit children coordinates (x1,...,xm), i.e., self.childrenCoordinates
      # self._submitRun(children,traj,self.counter)
      for i in range(np.shape(children)[0]):
        newRlz={}
        for _,var in enumerate(self.toBeSampled.keys()):
          newRlz[var] = float(children.loc[i,var].values)
        self._submitRun(newRlz, traj, self.getIteration(traj))

  def _datasetToDataarray(self,rlzDataset):
    """
      Converts the realization DataSet to a DataArray
    @ In, rlzDataset, xr.dataset, the data set containing the batched realizations
    @ Out, dataSet, xr.dataarray, a dataarray containing the realization with
           dims = ['chromosome','Gene']
           chromosomes are named 0,1,2...
           Genes are named after variables to be sampled
    """
    dataSet = xr.DataArray(np.atleast_2d(rlzDataset[list(self.toBeSampled)].to_array().transpose()),
                              dims=['chromosome','Gene'],
                              coords={'chromosome': np.arange(rlzDataset[self._objectiveVar].data.size),
                                      'Gene':list(self.toBeSampled)})
    return dataSet

  def _submitRun(self, point, traj, step, moreInfo=None):
    """
      Submits a single run with associated info to the submission queue
      @ In, point, dict, point to submit
      @ In, traj, int, trajectory identifier
      @ In, step, int, iteration number identifier
      @ In, moreInfo, dict, optional, additional run-identifying information to track
      @ Out, None
    """
    info = {}
    if moreInfo is not None:
      info.update(moreInfo)
    info.update({'traj': traj,
                  'step': step
                })
    # NOTE: explicit constraints have been checked before this!
    #
    self.raiseADebug('Adding run to queue: {} | {}'.format(self.denormalizeData(point), info))
    self._submissionQueue.append((point, info))
  # END queuing Runs
  # * * * * * * * * * * * * * * * *
  def _resolveNewGeneration(self, traj, rlz, objectiveVal, fitness, info):
    """
      Store a new Generation after checking convergence
      @ In, traj, int, trajectory for this new point
      @ In, rlz, dict, realized realization
      @ In, objectiveVal, list, objective values at each chromosome of the realization
      @ In, fitness, xr.DataArray, fitness values at each chromosome of the realization
      @ In, info, dict, identifying information about the realization
    """
    self.raiseADebug('*'*80)
    self.raiseADebug('Trajectory {} iteration {} resolving new state ...'.format(traj, info['step']))
    # note the collection of the opt point
    self._stepTracker[traj]['opt'] = (rlz, info)
    acceptable = 'accepted' if self.counter >1 else 'first'
    old = self.population
    converged = self._updateConvergence(traj, rlz, old, acceptable)
    if converged:
      self._activeTraj = [0]
      self._closeTrajectory(traj, 'converge', 'converged', self.bestObjective)
    # NOTE: the solution export needs to be updated BEFORE we run rejectOptPoint or extend the opt
    #       point history.
    if self._writeSteps == 'every':
      for i in range(rlz.sizes['concat_dims']):#self.batch
        rlzDict = dict((var,np.atleast_1d(rlz[var].data)[i]) for var in self.toBeSampled.keys())
        rlzDict[self._objectiveVar] = np.atleast_1d(rlz[self._objectiveVar].data)[i]
        rlzDict['fitness'] = np.atleast_1d(fitness.data)[i]
        self._updateSolutionExport(traj, rlzDict, acceptable,None)
    self.raiseADebug('*'*80)
    # decide what to do next
    if acceptable in ['accepted', 'first']:
      # record history
      bestRlz = {}
      bestRlz[self._objectiveVar] = self.bestObjective
      bestRlz['fitness'] = self.bestFitness
      bestRlz.update(self.bestPoint)
      self._optPointHistory[traj].append((bestRlz, info))
    elif acceptable == 'rejected':
      self._rejectOptPoint(traj, info, old)
    else: # e.g. rerun
      pass # nothing to do, just keep moving

  def _collectOptPoint(self, population, fitness,objectiveVal):
    """
      collects the point (dict) from a realization
      @ In, none
      @ Out, point, dict, point used in this realization
    """
    optPoints,Fit,obj = zip(*[[x,y,z] for x,y,z in sorted(zip(np.atleast_2d(population.data),np.atleast_1d(fitness.data),objectiveVal),reverse=True,key=lambda x: (x[1]))])
    point = dict((var,float(optPoints[0][i])) for i,var in enumerate(self.toBeSampled.keys()))
    if (self.counter>1 and obj[0] < self.bestObjective) or self.counter == 1:
      self.bestPoint = point
      self.bestFitness = Fit[0]
      self.bestObjective = obj[0]
    return point
  def _checkAcceptability(self, traj, opt, optVal, info):
    """
      This is an abstract method for all RavenSampled Optimizer, whereas for GA all children are accepted
      @ In, traj, int, identifier
      @ In, opt, dict, new opt point
      @ In, optVal, float, new optimization value
      @ Out, acceptable, str, acceptability condition for point
      @ Out, old, dict, old opt point
      @ Out, rejectReason, str, reject reason of opt point, or return None if accepted
    """
    acceptable = 'accepted'
    try:
      old, _ = self._optPointHistory[traj][-1]
      oldVal = old[self._objectiveVar]
    except IndexError:
      # if first sample, simply assume it's better!
      acceptable = 'first'
      old = None
    self._acceptHistory[traj].append(acceptable)
    self.raiseADebug(' ... {a}!'.format(a=acceptable))
    rejectionReason = None
    return acceptable, old, rejectionReason

  def checkConvergence(self, traj, new, old):
    """
      Check for trajectory convergence
      @ In, traj, int, trajectory to consider
      @ In, new, xr.DataSet, new children realization
      @ In, old, xr.DataArray, old population
      @ Out, any(convs.values()), bool, True of any of the convergence criteria was reached
      @ Out, convs, dict, on the form convs[conv] = bool, where conv is in self._convergenceCriteria
    """
    convs = {}
    for conv in self._convergenceCriteria:
      # fix capitalization for RAVEN standards
      fName = conv[:1].upper() + conv[1:]
      # get function from lookup
      f = getattr(self, '_checkConv{}'.format(fName))
      # check convergence function
      okay = f(traj)
      # store and update
      convs[conv] = okay
    return any(convs.values()), convs

  def _checkConvObjective(self, traj):
    """
      Checks the change in objective for convergence
      @ In, traj, int, trajectory identifier
      @ Out, converged, bool, convergence state
    """
    if len(self._optPointHistory[traj]) < 2:
      return False
    o1, _ = self._optPointHistory[traj][-1]
    obj = o1[self._objectiveVar]
    converged = (obj == self._convergenceCriteria['objective'])
    self.raiseADebug(self.convFormat.format(name='objective',
                                            conv=str(converged),
                                            got=obj,
                                            req=self._convergenceCriteria['objective']))
    return converged

  def _updateConvergence(self, traj, new, old, acceptable):
    """
      Updates convergence information for trajectory
      @ In, traj, int, identifier
      @ In, new, xr.DataSet, new children
      @ In, old, xr.DataArray, old population
      @ In, acceptable, str, condition of new point
      @ Out, converged, bool, True if converged on ANY criteria
    """
    ## NOTE we have multiple "if acceptable" trees here, as we need to update soln export regardless
    if acceptable == 'accepted':
      self.raiseADebug('Convergence Check for Trajectory {}:'.format(traj))
      # check convergence
      converged, convDict = self.checkConvergence(traj, new, old)
    else:
      converged = False
      convDict = dict((var, False) for var in self._convergenceInfo[traj])
    self._convergenceInfo[traj].update(convDict)
    return converged

  def _updatePersistence(self, traj, converged, optVal):
    """
      Update persistence tracking state variables
      @ In, traj, identifier
      @ In, converged, bool, convergence check result
      @ In, optVal, float, new optimal value
      @ Out, None
    """
    # This is not required for simulated annealing as it's handled in the probabilistic acceptance criteria
    # But since it is an abstract method it has to exist
    pass

  def _checkForImprovement(self, new, old):
    """
      Determine if the new value is sufficient improved over the old.
      @ In, new, float, new optimization value
      @ In, old, float, previous optimization value
      @ Out, improved, bool, True if "sufficiently" improved or False if not.
    """
    # This is not required for simulated annealing as it's handled in the probabilistic acceptance criteria
    # But since it is an abstract method it has to exist
    return True

  def _rejectOptPoint(self, traj, info, old):
    """
      Having rejected the suggested opt point, take actions so we can move forward
      @ In, traj, int, identifier
      @ In, info, dict, meta information about the opt point
      @ In, old, dict, previous optimal point (to resubmit)
    """
  pass

  def _applyFunctionalConstraints(self, suggested, previous):
    """
      fixes functional constraints of variables in "point" -> DENORMED point expected!
      @ In, suggested, dict, potential point to apply constraints to
      @ In, previous, dict, previous opt point in consideration
      @ Out, point, dict, adjusted variables
      @ Out, modded, bool, whether point was modified or not
    """
    pass
  # END constraint handling
  # * * * * * * * * * * * *
  def _addToSolutionExport(self, traj, rlz, acceptable):
    """
      Contributes additional entries to the solution export.
      @ In, traj, int, trajectory which should be written
      @ In, rlz, dict, collected point
      @ In, acceptable, bool, acceptability of opt point
      @ Out, toAdd, dict, additional entries
    """
    # meta variables
    toAdd = {'age': 0 if self.popAge==None else self.popAge,
             'batchId':self.batchId,
             'fitness':rlz['fitness']}

    for var, val in self.constants.items():
      toAdd[var] = val

    toAdd = dict((key, np.atleast_1d(val)) for key, val in toAdd.items())
    for key, val in self._convergenceInfo[traj].items():
      toAdd['conv_{}'.format(key)] = bool(val)
    return toAdd

  def _formatSolutionExportVariableNames(self, acceptable):
    """
      Does magic formatting for variables, based on this class's needs.
      Extend in inheritors as needed.
      @ In, acceptable, set, set of acceptable entries for solution export for this entity
      @ Out, new, set, modified set of acceptable variables with all formatting complete
    """
    # remaking the list is easier than using the existing one
    acceptable = RavenSampled._formatSolutionExportVariableNames(self, acceptable)
    new = []
    while acceptable:
      template = acceptable.pop()
      if '{CONV}' in template:
        new.extend([template.format(CONV=conv) for conv in self._convergenceCriteria])
      elif '{VAR}' in template:
        new.extend([template.format(VAR=var) for var in self.toBeSampled.keys()])
      else:
        new.append(template)
    return set(new)<|MERGE_RESOLUTION|>--- conflicted
+++ resolved
@@ -373,10 +373,6 @@
   # Run Methods #
   ###############
   # abstract methods:
-<<<<<<< HEAD
-  @profile
-=======
->>>>>>> b9496870
   def _useRealization(self, info, rlz):
     """
     Used to feedback the collected runs into actionable items within the sampler.
