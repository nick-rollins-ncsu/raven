'''
Created on Mar 5, 2013

@author: crisr
'''
#for future compatibility with Python 3--------------------------------------------------------------
from __future__ import division, print_function, unicode_literals, absolute_import
import warnings
warnings.simplefilter('default',DeprecationWarning)
if not 'xrange' in dir(__builtins__):
  xrange = range
#End compatibility block for Python 3----------------------------------------------------------------

#External Modules------------------------------------------------------------------------------------
try               : import Queue as queue
except ImportError: import queue
import subprocess
import os
import signal
import copy
import sys
import abc
#import logging, logging.handlers
import threading
#External Modules End--------------------------------------------------------------------------------

#Internal Modules------------------------------------------------------------------------------------
import utils
from BaseClasses import BaseType
# for internal parallel
import pp
import ppserver
#Internal Modules End--------------------------------------------------------------------------------


class ExternalRunner:
  '''
  Class for running external codes
  '''
  def __init__(self,command,workingDir,bufsize,output=None,metadata=None,codePointer=None):
    ''' Initialize command variable'''
    self.codePointerFailed = None
    self.command    = command
    self.bufsize    = bufsize
    workingDirI     = None
    if    output!=None:
      self.output   = output
      if os.path.split(output)[0] != workingDir: workingDirI = os.path.split(output)[0]
      if len(str(output).split("~")) > 1:
        self.identifier =  str(output).split("~")[1]
      else:
        # try to find the identifier in the folder name
        # to eliminate when the identifier is passed from outside
        def splitall(path):
          allparts = []
          while 1:
            parts = os.path.split(path)
            if parts[0] == path:  # sentinel for absolute paths
              allparts.insert(0, parts[0])
              break
            elif parts[1] == path: # sentinel for relative paths
              allparts.insert(0, parts[1])
              break
            else:
              path = parts[0]
              allparts.insert(0, parts[1])
          return allparts
        splitted = splitall(str(output))
        if len(splitted) >= 2: self.identifier= splitted[-2]
        else: self.identifier= 'generalOut'
    else:
      self.output   = os.path.join(workingDir,'generalOut')
      self.identifier = 'generalOut'
    if workingDirI: self.__workingDir = workingDirI
    else          : self.__workingDir = workingDir
    self.__metadata   = metadata
    self.codePointer  = codePointer
    # Initialize logger
    #self.logger     = self.createLogger(self.identifier)
    #self.addLoggerHandler(self.identifier, self.output, 100000, 1)
#   def createLogger(self,name):
#     '''
#     Function to create a logging object
#     @ In, name: name of the logging object
#     @ Out, logging object
#     '''
#     return logging.getLogger(name)
#
#   def addLoggerHandler(self,logger_name,filename,max_size,max_number_files):
#     '''
#     Function to create a logging object
#     @ In, logger_name     : name of the logging object
#     @ In, filename        : log file name (with path)
#     @ In, max_size        : maximum file size (bytes)
#     @ In, max_number_files: maximum number of files to be created
#     @ Out, None
#     '''
#     hadler = logging.handlers.RotatingFileHandler(filename,'a',max_size,max_number_files)
#     logging.getLogger(logger_name).addHandler(hadler)
#     logging.getLogger(logger_name).setLevel(logging.INFO)
#     return
#
#   def outStreamReader(self, out_stream):
#     '''
#     Function that logs every line received from the out stream
#     @ In, out_stream: output stream
#     @ In, logger    : the instance of the logger object
#     @ Out, logger   : the logger itself
#     '''
#     while True:
#       line = out_stream.readline()
#       if len(line) == 0 or not line:
#         break
#       self.logger.info('%s', line)
#       #self.logger.debug('%s', line.srip())

  def isDone(self):
    '''
    Function to inquire the process to check if the calculation is finished
    '''
    self.__process.poll()
    return self.__process.returncode != None

  def getReturnCode(self):
    '''
    Function to inquire the process to get the return code
    If the self.codePointer is available (!= None), this method
    inquires it to check if the process return code is a false negative (or positive).
    The first time the codePointer is inquired, it calls the function and store the result
    => sub-sequential calls to getReturnCode will not inquire the codePointer anymore but
    just return the stored value
    '''
    returnCode = self.__process.returncode
    if self.codePointer != None and returnCode == 0:
      if  self.codePointerFailed == None:  self.codePointerFailed = self.codePointer.checkForOutputFailure(self.output,self.getWorkingDir())
      if  self.codePointerFailed: returnCode = 1
    return returnCode

  def returnEvaluation(self):
    '''
    Function to return the External runner evaluation (outcome/s). Since in process, return None
    '''
    return None

  def returnMetadata(self):
    '''
    Function to return the External runner metadata
    '''
    return self.__metadata

  def start(self):
    '''
    Function to run the driven code
    '''
    oldDir = os.getcwd()
    os.chdir(self.__workingDir)
    localenv = dict(os.environ)
    outFile = open(self.output,'w', self.bufsize)
    self.__process = subprocess.Popen(self.command,shell=True,stdout=outFile,stderr=outFile,cwd=self.__workingDir,env=localenv)
    os.chdir(oldDir)
    #self.__process = subprocess.Popen(self.command,shell=True,stdout=subprocess.PIPE,stderr=subprocess.PIPE,cwd=self.__workingDir,env=localenv)
    #self.thread = threading.Thread(target=self.outStreamReader, args=(self.__process.stdout,))
    #self.thread.daemon = True
    #self.thread.start()

  def kill(self):
    '''
    Function to kill the subprocess of the driven code
    '''
    #In python 2.6 this could be self.process.terminate()
    utils.raiseAMessage(self,"Terminating "+self.__process.pid+' '+self.command)
    os.kill(self.__process.pid,signal.SIGTERM)

  def getWorkingDir(self):
    '''
    Function to get the working directory path
    '''
    return self.__workingDir

  def getOutputFilename(self):
    '''
    Function to get the output filenames
    '''
    return os.path.join(self.__workingDir,self.output)
#
#
#
#
class InternalRunner:
  #import multiprocessing as multip
  def __init__(self,ppserver, Input,functionToRun, frameworkModules = [], identifier=None,metadata=None, globs = None, functionToSkip = None):
    # we keep the command here, in order to have the hook for running exec code into internal models
    self.command  = "internal"
    self.ppserver = ppserver
    self.__thread = None
    if    identifier!=None:
      if "~" in identifier: self.identifier =  str(identifier).split("~")[1]
      else                : self.identifier =  str(identifier)
    else: self.identifier = 'generalOut'
    if type(Input) != tuple: utils.raiseAnError(IOError,'JOB HANDLER',"The input for InternalRunner needs to be a tuple!!!!")
    #the Input needs to be a tuple. The first entry is the actual input (what is going to be stored here), the others are other arg the function needs
    if self.ppserver == None: self.subque = queue.Queue()
    self.functionToRun   = functionToRun
    self.__runReturn     = None
    self.__hasBeenAdded  = False
    self.__input         = copy.copy(Input)
    self.__metadata      = copy.copy(metadata)
    self.__globals       = copy.copy(globs)
    self.__frameworkMods = copy.copy(frameworkModules)
    self._functionToSkip = functionToSkip
    self.retcode         = 0

  def start_pp(self):
    if self.ppserver != None:
      if len(self.__input) == 1: self.__thread = self.ppserver.submit(self.functionToRun, args= (self.__input[0],), depfuncs=(), modules = tuple(list(set(self.__frameworkMods))),functionToSkip=self._functionToSkip)
      else                     : self.__thread = self.ppserver.submit(self.functionToRun, args= self.__input, depfuncs=(), modules = tuple(list(set(self.__frameworkMods))),functionToSkip=self._functionToSkip)
    else:
      if len(self.__input) == 1: self.__thread = threading.Thread(target = lambda q,  arg : q.put(self.functionToRun(arg)), name = self.identifier, args=(self.subque,self.__input[0]))
      else                     : self.__thread = threading.Thread(target = lambda q, *arg : q.put(self.functionToRun(*arg)), name = self.identifier, args=(self.subque,)+tuple(self.__input))
      self.__thread.daemon = True
      self.__thread.start()

  def isDone(self):
    if self.__thread == None: return True
    else:
      if self.ppserver != None: return self.__thread.finished
      else:                     return not self.__thread.is_alive()

  def getReturnCode(self): return self.retcode

  def returnEvaluation(self):
    if self.isDone():
      if not self.__hasBeenAdded:
        if self.ppserver != None: self.__runReturn = self.__thread()
        else                    : self.__runReturn = self.subque.get(timeout=1)
        self.__hasBeenAdded = True
        if self.__runReturn == None:
          self.retcode = -1
          return self.retcode
      return (self.__input[0],self.__runReturn)
    else: return -1 #control return code

  def returnMetadata(self): return self.__metadata

  def start(self):
    try: self.start_pp()
    except Exception as ae:
      utils.raiseAMessage(self,"InternalRunner job "+self.identifier+" failed with error:"+ str(ae) +" !",'ExceptedError')
      self.retcode = -1

  def kill(self):
    utils.raiseAMessage(self,"Terminating "+self.__thread.pid+ " Identifier " + self.identifier)
    if self.ppserver != None: os.kill(self.__thread.tid,signal.SIGTERM)
    else: os.kill(self.__thread.pid,signal.SIGTERM)

class JobHandler:
  def __init__(self):
    self.runInfoDict            = {}
    self.mpiCommand             = ''
    self.threadingCommand       = ''
    self.initParallelPython     = False
    self.submitDict             = {}
    self.submitDict['External'] = self.addExternal
    self.submitDict['Internal'] = self.addInternal
    self.externalRunning        = []
    self.internalRunning        = []
    self.__running              = []
    self.__queue                = queue.Queue()
    self.__nextId               = 0
    self.__numSubmitted         = 0
    self.__numFailed            = 0
    self.__failedJobs           = []

  def initialize(self,runInfoDict):
    self.runInfoDict = runInfoDict
    if self.runInfoDict['NumMPI'] !=1 and len(self.runInfoDict['ParallelCommand']) > 0:
      self.mpiCommand = self.runInfoDict['ParallelCommand']+' '+str(self.runInfoDict['NumMPI'])
    if self.runInfoDict['NumThreads'] !=1 and len(self.runInfoDict['ThreadingCommand']) > 0:
      self.threadingCommand = self.runInfoDict['ThreadingCommand'] +' '+str(self.runInfoDict['NumThreads'])
    #initialize PBS
    self.__running = [None]*self.runInfoDict['batchSize']

  def __initializeParallelPython(self):
    """
      Internal method that is aimed to initialize the internal parallel system.
      It initilizes the paralle python implementation (with socketing system) in case
      RAVEN is run in a cluster with multiple nodes or the NumMPI > 1,
      otherwise multi-threading is used.
      @ In, None
      @ Out, None
    """
    # check if the list of unique nodes is present and, in case, initialize the socket
    if len(self.runInfoDict['Nodes']) > 0:
      # initialize the socketing system
      #ppserverScript = os.path.join(self.runInfoDict['FrameworkDir'],"contrib","pp","ppserver.py -a")
      ppserverScript = os.path.join(self.runInfoDict['FrameworkDir'],"contrib","pp","ppserver.py")
      # create the servers in the reserved nodes
      localenv = dict(os.environ)
      #localenv['PYTHONPATH'] = ''
      ppservers = []
      for nodeid in [node.strip() for node in set(self.runInfoDict['Nodes'])]:
        outFile = open(nodeid.strip()+"_server_out.log",'w')
        # check how many processors are available in the node
        ntasks = self.runInfoDict['Nodes'].count(nodeid)
        process = subprocess.Popen(['ssh', nodeid, ppserverScript,"-w",str(ntasks),"-d"],shell=False,stdout=outFile,stderr=outFile,env=localenv)
        ppservers.append(nodeid)
      #for nodeid in self.runInfoDict['Nodes']: subprocess.call(['ssh ', nodeid, ppserverScript])
      #for nodeid in self.runInfoDict['Nodes']: subprocess.Popen('ssh '+nodeid+' '+ ppserverScript , shell=True) #,env=localenv)
      # create the server handler
      #ppservers=("*",)
      #ppservers = tuple(nodeid.split(".")[0])
      self.ppserver     = pp.Server(ppservers=tuple(ppservers)) #,ncpus=int(self.runInfoDict['totalNumCoresUsed']))
      #self.ppserver     = pp.Server(ncpus=int(self.runInfoDict['totalNumCoresUsed']), ppservers=tuple(self.runInfoDict['Nodes']))
    else:
      if self.runInfoDict['NumMPI'] > 1: self.ppserver = pp.Server(ncpus=int(self.runInfoDict['totalNumCoresUsed'])) # we use the parallel python
      else                             : self.ppserver = None        # we just use threading!
    self.initParallelPython = True

  def addExternal(self,executeCommand,outputFile,workingDir,metadata=None,codePointer=None):
    """
      Method to add an external runner (an external code) in the handler list
      @ In, executeCommand, string, command to be executed
      @ In, outputFile, string, output file name
      @ In, workingDir, string, working directory
      @ In, metadata, dict, optional, dictionary of metadata
      @ In, codePointer, derived CodeInterfaceBaseClass object, optional, pointer to code interface
      @ Out, None
    """
    #probably something more for the PBS
    command = self.runInfoDict['precommand']
    if self.mpiCommand !='':
      command += self.mpiCommand+' '
    if self.threadingCommand !='':
      command +=self.threadingCommand+' '
    command += executeCommand
    command += self.runInfoDict['postcommand']
    self.__queue.put(ExternalRunner(command,workingDir,self.runInfoDict['logfileBuffer'],outputFile,metadata,codePointer))
    self.__numSubmitted += 1
    if self.howManyFreeSpots()>0: self.addRuns()

  def addInternal(self,Input,functionToRun,identifier,metadata=None, modulesToImport = [], globs = None):
    #internal serve is initialized only in case an internal calc is requested
    if not self.initParallelPython: self.__initializeParallelPython()
    self.__queue.put(InternalRunner(self.ppserver, Input, functionToRun, modulesToImport, identifier, metadata, globs, functionToSkip=[utils.metaclass_insert(abc.ABCMeta,BaseType)]))
    self.__numSubmitted += 1
    if self.howManyFreeSpots()>0: self.addRuns()

  def isFinished(self):
    if not self.__queue.empty():
      return False
    for i in range(len(self.__running)):
      if self.__running[i] and not self.__running[i].isDone():
        return False
    return True

  def getNumberOfFailures(self):
    return self.__numFailed

  def getListOfFailedJobs(self):
    return self.__failedJobs

  def howManyFreeSpots(self):
    cnt_free_spots = 0
    if self.__queue.empty():
      for i in range(len(self.__running)):
        if self.__running[i]:
          if self.__running[i].isDone():
            cnt_free_spots += 1
        else:
          cnt_free_spots += 1
    return cnt_free_spots

  def getFinished(self, removeFinished=True):
    finished = []
    for i in range(len(self.__running)):
      if self.__running[i] and self.__running[i].isDone():
        finished.append(self.__running[i])
        if removeFinished:
          running = self.__running[i]
          returncode = running.getReturnCode()
          if returncode != 0:
<<<<<<< HEAD
            utils.raiseAMessage(self," Process Failed "+str(running)+' '+running.command+" returncode "+str(returncode))
=======
            utils.raiseAMessage(self," Process Failed "+str(running)+' '+str(running.command)+" returncode "+str(returncode))
>>>>>>> 547e14b0
            self.__numFailed += 1
            self.__failedJobs.append(running.identifier)
            if type(running).__name__ == "External":
              outputFilename = running.getOutputFilename()
              if os.path.exists(outputFilename): utils.raiseAMessage(self,open(outputFilename,"r").read())
              else: utils.raiseAMessage(self," No output "+outputFilename)
          else:
            if self.runInfoDict['delSucLogFiles'] and running.__class__.__name__ != 'InternalRunner':
              utils.raiseAMessage(self,' Run "' +running.identifier+'" ended smoothly, removing log file!')
              if os.path.exists(running.getOutputFilename()): os.remove(running.getOutputFilename())
            if len(self.runInfoDict['deleteOutExtension']) >= 1 and running.__class__.__name__ != 'InternalRunner':
              for fileExt in self.runInfoDict['deleteOutExtension']:
                if not fileExt.startswith("."): fileExt = "." + fileExt
                filelist = [ f for f in os.listdir(running.getWorkingDir()) if f.endswith(fileExt) ]
                for f in filelist: os.remove(f)
          self.__running[i] = None
    if not self.__queue.empty(): self.addRuns()
    return finished

  def addRuns(self):
    for i in range(len(self.__running)):
      if self.__running[i] == None and not self.__queue.empty():
        item = self.__queue.get()
        if "External" in item.__class__.__name__ :
          command = item.command
          command = command.replace("%INDEX%",str(i))
          command = command.replace("%INDEX1%",str(i+1))
          command = command.replace("%CURRENT_ID%",str(self.__nextId))
          command = command.replace("%CURRENT_ID1%",str(self.__nextId+1))
          command = command.replace("%SCRIPT_DIR%",self.runInfoDict['ScriptDir'])
          command = command.replace("%FRAMEWORK_DIR%",self.runInfoDict['FrameworkDir'])
          command = command.replace("%WORKING_DIR%",item.getWorkingDir())
          command = command.replace("%BASE_WORKING_DIR%",self.runInfoDict['WorkingDir'])
          command = command.replace("%METHOD%",os.environ.get("METHOD","opt"))
          command = command.replace("%NUM_CPUS%",str(self.runInfoDict['NumThreads']))
          item.command = command
        self.__running[i] = item
        self.__running[i].start()
        self.__nextId += 1

  def getFinishedNoPop(self):
    return self.getFinished(False)

  def getNumSubmitted(self):
    return self.__numSubmitted

  def startingNewStep(self):
    self.__numSubmitted = 0

  def terminateAll(self):
    #clear out the queue
    while not self.__queue.empty(): self.__queue.get()
    for i in range(len(self.__running)): self.__running[i].kill()<|MERGE_RESOLUTION|>--- conflicted
+++ resolved
@@ -379,11 +379,7 @@
           running = self.__running[i]
           returncode = running.getReturnCode()
           if returncode != 0:
-<<<<<<< HEAD
-            utils.raiseAMessage(self," Process Failed "+str(running)+' '+running.command+" returncode "+str(returncode))
-=======
             utils.raiseAMessage(self," Process Failed "+str(running)+' '+str(running.command)+" returncode "+str(returncode))
->>>>>>> 547e14b0
             self.__numFailed += 1
             self.__failedJobs.append(running.identifier)
             if type(running).__name__ == "External":
