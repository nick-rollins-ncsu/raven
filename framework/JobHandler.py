--- conflicted
+++ resolved
@@ -298,35 +298,17 @@
 
     skipFunctions = [utils.metaclass_insert(abc.ABCMeta,BaseType)]
     if self.ppserver is None or forceUseThreads:
-<<<<<<< HEAD
-      internalJob = Runners.InternalThreadedRunner(self.messageHandler, Input,
-                                                   functionToRun,
-                                                   modulesToImport, identifier,
-                                                   metadata,
-                                                   functionToSkip = skipFunctions,
-                                                   uniqueHandler = uniqueHandler)
-    else:
-      internalJob = Runners.InternalRunner(self.messageHandler, self.ppserver,
-                                           Input, functionToRun,
-                                           modulesToImport, identifier,
-                                           metadata,
-                                           functionToSkip = skipFunctions,
-                                           uniqueHandler = uniqueHandler)
-=======
       internalJob = Runners.SharedMemoryRunner(self.messageHandler, Input,
                                                functionToRun, modulesToImport,
                                                identifier, metadata,
-                                               functionToSkip=[utils.metaclass_insert(abc.ABCMeta,BaseType)],
-                                               uniqueHandler = uniqueHandler)
+                                               skipFunctions, uniqueHandler)
     else:
       internalJob = Runners.DistributedMemoryRunner(self.messageHandler,
                                                     self.ppserver, Input,
                                                     functionToRun,
                                                     modulesToImport, identifier,
-                                                    metadata,
-                                                    functionToSkip=[utils.metaclass_insert(abc.ABCMeta,BaseType)],
-                                                    uniqueHandler = uniqueHandler)
->>>>>>> 8a7b0fa0
+                                                    metadata, skipFunctions,
+                                                    uniqueHandler)
     with self.__queueLock:
       if not clientQueue:
         self.__queue.append(internalJob)
@@ -518,7 +500,6 @@
           else:
             self.raiseAMessage(" No output "+outputFilename)
       else:
-<<<<<<< HEAD
         ## The following code performs any user-specified file cleanup and only
         ## applies to ExternalRunners, since InternalRunners do not generate
         ## any of their own output currently (Subject to change).
@@ -531,12 +512,6 @@
               os.remove(running.getOutputFilename())
 
           ## Check if the user specified any file extensions for clean up
-=======
-        if self.runInfoDict['delSucLogFiles'] and isinstance(running, Runners.ExternalRunner):
-          self.raiseAMessage(' Run "' +running.identifier+'" ended smoothly, removing log file!')
-          if os.path.exists(running.getOutputFilename()): os.remove(running.getOutputFilename())
-        if len(self.runInfoDict['deleteOutExtension']) >= 1 and isinstance(running, Runners.ExternalRunner):
->>>>>>> 8a7b0fa0
           for fileExt in self.runInfoDict['deleteOutExtension']:
             if not fileExt.startswith("."):
               fileExt = "." + fileExt
