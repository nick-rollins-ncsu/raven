"""
Created on July 10, 2013

@author: alfoa
"""
from __future__ import division, print_function , unicode_literals, absolute_import
import warnings
warnings.simplefilter('default', DeprecationWarning)

#External Modules------------------------------------------------------------------------------------
import numpy as np
from scipy import spatial, interpolate
import os
from glob import glob
import copy
import math
from collections import OrderedDict
from sklearn.linear_model import LinearRegression
import importlib
#External Modules End--------------------------------------------------------------------------------

#Internal Modules------------------------------------------------------------------------------------
import utils
import mathUtils
import xmlUtils
import DataObjects
from Assembler import Assembler
import SupervisedLearning
import MessageHandler
import GridEntities
import Files
from RAVENiterators import ravenArrayIterator
import unSupervisedLearning
from PostProcessorInterfaceBaseClass import PostProcessorInterfaceBase
import TreeStructure
#Internal Modules End--------------------------------------------------------------------------------

#
#  ***************************************
#  *  SPECIALIZED PostProcessor CLASSES  *
#  ***************************************
#

class BasePostProcessor(Assembler, MessageHandler.MessageUser):
  """
    This is the base class for postprocessors
  """
  def __init__(self, messageHandler):
    """
      Constructor
      @ In, messageHandler, MessageHandler, message handler object
      @ Out, None
    """
    Assembler.__init__(self)
    self.type = self.__class__.__name__  # pp type
    self.name = self.__class__.__name__  # pp name
    self.messageHandler = messageHandler

  def initialize(self, runInfo, inputs, initDict) :
    """
      Method to initialize the pp.
      @ In, runInfo, dict, dictionary of run info (e.g. working dir, etc)
      @ In, inputs, list, list of inputs
      @ In, initDict, dict, dictionary with initialization options
      @ Out, None
    """
    # if 'externalFunction' in initDict.keys(): self.externalFunction = initDict['externalFunction']
    self.inputs = inputs

  def inputToInternal(self, currentInput):
    """
      Method to convert an input object into the internal format that is
      understandable by this pp.
      @ In, currentInput, object, an object that needs to be converted
      @ Out, inputToInternal, list, list of current inputs
    """
    return [(copy.deepcopy(currentInput))]

  def run(self, input):
    """
      This method executes the postprocessor action.
      @ In,  input, object, object contained the data to process. (inputToInternal output)
      @ Out, None
    """
    pass

class LimitSurfaceIntegral(BasePostProcessor):
  """
    This post-processor is aimed to compute the n-dimensional integral of an inputted Limit Surface
  """
  def __init__(self, messageHandler):
    """
      Constructor
      @ In, messageHandler, MessageHandler, message handler object
      @ Out, None
    """
    BasePostProcessor.__init__(self, messageHandler)
    self.variableDist = {}  # dictionary created upon the .xml input file reading. It stores the distributions for each variable.
    self.target = None  # target that defines the f(x1,x2,...,xn)
    self.tolerance = 0.0001  # integration tolerance
    self.integralType = 'montecarlo'  # integral type (which alg needs to be used). Either montecarlo or quadrature(quadrature not yet)
    self.seed = 20021986  # seed for montecarlo
    self.matrixDict = {}  # dictionary of arrays and target
    self.lowerUpperDict = {}
    self.functionS = None
    self.stat = returnInstance('BasicStatistics', self)  # instantiation of the 'BasicStatistics' processor, which is used to compute the pb given montecarlo evaluations
    self.stat.what = ['expectedValue']
    self.addAssemblerObject('Distribution','n', newXmlFlg = False)
    self.printTag = 'POSTPROCESSOR INTEGRAL'

  def _localWhatDoINeed(self):
    """
      This method is a local mirror of the general whatDoINeed method.
      It is implemented by this postprocessor that need to request special objects
      @ In, None
      @ Out, needDict, dict, list of objects needed
    """
    needDict = {'Distributions':[]}
    for distName in self.variableDist.values():
      if distName != None: needDict['Distributions'].append((None, distName))
    return needDict

  def _localGenerateAssembler(self, initDict):
    """
      This method  is used for sending to the instanciated class, which is implementing the method, the objects that have been requested through "whatDoINeed" method
      It is an abstract method -> It must be implemented in the derived class!
      @ In, initDict, dict, dictionary ({'mainClassName(e.g., Databases):{specializedObjectName(e.g.,DatabaseForSystemCodeNamedWolf):ObjectInstance}'})
      @ Out, None
    """
    for varName, distName in self.variableDist.items():
      if distName != None:
        if distName not in initDict['Distributions'].keys(): self.raiseAnError(IOError, 'distribution ' + distName + ' not found.')
        self.variableDist[varName] = initDict['Distributions'][distName]
        self.lowerUpperDict[varName]['lowerBound'] = self.variableDist[varName].lowerBound
        self.lowerUpperDict[varName]['upperBound'] = self.variableDist[varName].upperBound

  def _localReadMoreXML(self, xmlNode):
    """
      Function to read the portion of the xml input that belongs to this specialized class
      and initialize some stuff based on the inputs got
      @ In, xmlNode, xml.etree.Element, Xml element node
      @ Out, None
    """
    for child in xmlNode:
      varName = None
      if child.tag == 'variable':
        varName = child.attrib['name']
        self.lowerUpperDict[varName] = {}
        self.variableDist[varName] = None
        for childChild in child:
          if childChild.tag == 'distribution': self.variableDist[varName] = childChild.text
          elif childChild.tag == 'lowerBound':
            if self.variableDist[varName] != None: self.raiseAnError(NameError, 'you can not specify both distribution and lower/upper bounds nodes for variable ' + varName + ' !')
            self.lowerUpperDict[varName]['lowerBound'] = float(childChild.text)
          elif childChild.tag == 'upperBound':
            if self.variableDist[varName] != None: self.raiseAnError(NameError, 'you can not specify both distribution and lower/upper bounds nodes for variable ' + varName + ' !')
            self.lowerUpperDict[varName]['upperBound'] = float(childChild.text)
          else:
            self.raiseAnError(NameError, 'invalid labels after the variable call. Only "distribution", "lowerBound" abd "upperBound" is accepted. tag: ' + child.tag)
      elif child.tag == 'tolerance':
        try              : self.tolerance = float(child.text)
        except ValueError: self.raiseAnError(ValueError, "tolerance can not be converted into a float value!")
      elif child.tag == 'integralType':
        self.integralType = child.text.strip().lower()
        if self.integralType not in ['montecarlo']: self.raiseAnError(IOError, 'only one integral types are available: MonteCarlo!')
      elif child.tag == 'seed':
        try              : self.seed = int(child.text)
        except ValueError: self.raiseAnError(ValueError, 'seed can not be converted into a int value!')
        if self.integralType != 'montecarlo': self.raiseAWarning('integral type is ' + self.integralType + ' but a seed has been inputted!!!')
        else: np.random.seed(self.seed)
      elif child.tag == 'target':
        self.target = child.text
      else: self.raiseAnError(NameError, 'invalid or missing labels after the variables call. Only "variable" is accepted.tag: ' + child.tag)
      # if no distribution, we look for the integration domain in the input
      if varName != None:
        if self.variableDist[varName] == None:
          if 'lowerBound' not in self.lowerUpperDict[varName].keys() or 'upperBound' not in self.lowerUpperDict[varName].keys():
            self.raiseAnError(NameError, 'either a distribution name or lowerBound and upperBound need to be specified for variable ' + varName)
    if self.target == None: self.raiseAWarning('integral target has not been provided. The postprocessor is going to take the last output it finds in the provided limitsurface!!!')

  def initialize(self, runInfo, inputs, initDict):
    """
      Method to initialize the pp.
      @ In, runInfo, dict, dictionary of run info (e.g. working dir, etc)
      @ In, inputs, list, list of inputs
      @ In, initDict, dict, dictionary with initialization options
      @ Out, None
    """
    self.inputToInternal(inputs)
    if self.integralType in ['montecarlo']:
      self.stat.parameters['targets'] = [self.target]
      self.stat.initialize(runInfo, inputs, initDict)
    self.functionS = SupervisedLearning.returnInstance('SciKitLearn', self, **{'SKLtype':'neighbors|KNeighborsClassifier', 'Features':','.join(list(self.variableDist.keys())), 'Target':self.target})
    self.functionS.train(self.matrixDict)
    self.raiseADebug('DATA SET MATRIX:')
    self.raiseADebug(self.matrixDict)

  def inputToInternal(self, currentInput):
    """
     Method to convert an input object into the internal format that is
     understandable by this pp.
     The resulting converted object is stored as an attribute of this class
     @ In, currentInput, object, an object that needs to be converted
     @ Out, None
    """
    for item in currentInput:
      if item.type == 'PointSet':
        self.matrixDict = {}
        if not set(item.getParaKeys('inputs')) == set(self.variableDist.keys()): self.raiseAnError(IOError, 'The variables inputted and the features in the input PointSet ' + item.name + 'do not match!!!')
        if self.target == None: self.target = item.getParaKeys('outputs')[-1]
        if self.target not in item.getParaKeys('outputs'): self.raiseAnError(IOError, 'The target ' + self.target + 'is not present among the outputs of the PointSet ' + item.name)
        # construct matrix
        for  varName in self.variableDist.keys(): self.matrixDict[varName] = item.getParam('input', varName)
        outputarr = item.getParam('output', self.target)
        if len(set(outputarr)) != 2: self.raiseAnError(IOError, 'The target ' + self.target + ' needs to be a classifier output (-1 +1 or 0 +1)!')
        outputarr[outputarr == -1] = 0.0
        self.matrixDict[self.target] = outputarr
      else: self.raiseAnError(IOError, 'Only PointSet is accepted as input!!!!')

  def run(self, input):
    """
      This method executes the postprocessor action. In this case, it performs the computation of the LS integral
      @ In,  input, object, object contained the data to process. (inputToInternal output)
      @ Out, pb, float, integral outcome (probability of the event)
    """
    pb = None
    if self.integralType == 'montecarlo':
      tempDict = {}
      randomMatrix = np.random.rand(int(math.ceil(1.0 / self.tolerance**2)), len(self.variableDist.keys()))
      for index, varName in enumerate(self.variableDist.keys()):
        if self.variableDist[varName] == None: randomMatrix[:, index] = randomMatrix[:, index] * (self.lowerUpperDict[varName]['upperBound'] - self.lowerUpperDict[varName]['lowerBound']) + self.lowerUpperDict[varName]['lowerBound']
        else:
          for samples in range(randomMatrix.shape[0]): randomMatrix[samples, index] = self.variableDist[varName].ppf(randomMatrix[samples, index])
        tempDict[varName] = randomMatrix[:, index]
      pb = self.stat.run({'targets':{self.target:self.functionS.evaluate(tempDict)}})['expectedValue'][self.target]
    else: self.raiseAnError(NotImplemented, "quadrature not yet implemented")
    return pb

  def collectOutput(self, finishedJob, output):
    """
      Function to place all of the computed data into the output object
      @ In, finishedJob, JobHandler External or Internal instance, A JobHandler object that is in charge of running this post-processor
      @ In, output, dataObjects, The object where we want to place our computed results
      @ Out, None
    """
    if finishedJob.returnEvaluation() == -1: self.raiseAnError(RuntimeError, 'no available output to collect.')
    else:
      pb = finishedJob.returnEvaluation()[1]
      lms = finishedJob.returnEvaluation()[0][0]
      if output.type == 'PointSet':
        # we store back the limitsurface
        for key, value in lms.getParametersValues('input').items():
          for val in value: output.updateInputValue(key, val)
        for key, value in lms.getParametersValues('output').items():
          for val in value: output.updateOutputValue(key, val)
        for _ in range(len(lms)): output.updateOutputValue('EventProbability', pb)
      elif isinstance(output,Files.File):
        headers = lms.getParaKeys('inputs') + lms.getParaKeys('outputs')
        if 'EventProbability' not in headers: headers += ['EventProbability']
        stack = [None] * len(headers)
        output.close()
        outIndex = 0
        for key, value in lms.getParametersValues('input').items() : stack[headers.index(key)] = np.asarray(value).flatten()
        for key, value in lms.getParametersValues('output').items():
          stack[headers.index(key)] = np.asarray(value).flatten()
          outIndex = headers.index(key)
        stack[headers.index('EventProbability')] = np.array([pb] * len(stack[outIndex])).flatten()
        stacked = np.column_stack(stack)
        np.savetxt(output, stacked, delimiter = ',', header = ','.join(headers),comments='')
        #N.B. without comments='' you get a "# " at the top of the header row
      else: self.raiseAnError(Exception, self.type + ' accepts PointSet or File type only')
#
#
#
class SafestPoint(BasePostProcessor):
  """
    It searches for the probability-weighted safest point inside the space of the system controllable variables
  """
  def __init__(self, messageHandler):
    """
      Constructor
      @ In, messageHandler, MessageHandler, message handler object
      @ Out, None
    """
    BasePostProcessor.__init__(self, messageHandler)
    self.controllableDist = {}  # dictionary created upon the .xml input file reading. It stores the distributions for each controllale variable.
    self.nonControllableDist = {}  # dictionary created upon the .xml input file reading. It stores the distributions for each non-controllale variable.
    self.controllableGrid = {}  # dictionary created upon the .xml input file reading. It stores the grid type ('value' or 'CDF'), the number of steps and the step length for each controllale variable.
    self.nonControllableGrid = {}  # dictionary created upon the .xml input file reading. It stores the grid type ('value' or 'CDF'), the number of steps and the step length for each non-controllale variable.
    self.gridInfo = {}  # dictionary contaning the grid type ('value' or 'CDF'), the grid construction type ('equal', set by default) and the list of sampled points for each variable.
    self.controllableOrd = []  # list contaning the controllable variables' names in the same order as they appear inside the controllable space (self.controllableSpace)
    self.nonControllableOrd = []  # list contaning the controllable variables' names in the same order as they appear inside the non-controllable space (self.nonControllableSpace)
    self.surfPointsMatrix = None  # 2D-matrix containing the coordinates of the points belonging to the failure boundary (coordinates are derived from both the controllable and non-controllable space)
    self.stat = returnInstance('BasicStatistics', self)  # instantiation of the 'BasicStatistics' processor, which is used to compute the expected value of the safest point through the coordinates and probability values collected in the 'run' function
    self.stat.what = ['expectedValue']
    self.addAssemblerObject('Distribution','n', True)
    self.printTag = 'POSTPROCESSOR SAFESTPOINT'

  def _localGenerateAssembler(self, initDict):
    """
      This method  is used for sending to the instanciated class, which is implementing the method, the objects that have been requested through "whatDoINeed" method
      It is an abstract method -> It must be implemented in the derived class!
      @ In, initDict, dict, dictionary ({'mainClassName(e.g., Databases):{specializedObjectName(e.g.,DatabaseForSystemCodeNamedWolf):ObjectInstance}'})
      @ Out, None
    """
    for varName, distName in self.controllableDist.items():
      if distName not in initDict['Distributions'].keys():
        self.raiseAnError(IOError, 'distribution ' + distName + ' not found.')
      self.controllableDist[varName] = initDict['Distributions'][distName]
    for varName, distName in self.nonControllableDist.items():
      if distName not in initDict['Distributions'].keys():
        self.raiseAnError(IOError, 'distribution ' + distName + ' not found.')
      self.nonControllableDist[varName] = initDict['Distributions'][distName]

  def _localReadMoreXML(self, xmlNode):
    """
      Function to read the portion of the xml input that belongs to this specialized class
      and initialize some stuff based on the inputs got
      @ In, xmlNode, xml.etree.Element, Xml element node
      @ Out, None
    """
    for child in xmlNode:
      if child.tag == 'controllable':
        for childChild in child:
          if childChild.tag == 'variable':
            varName = childChild.attrib['name']
            for childChildChild in childChild:
              if childChildChild.tag == 'distribution':
                self.controllableDist[varName] = childChildChild.text
              elif childChildChild.tag == 'grid':
                if 'type' in childChildChild.attrib.keys():
                  if 'steps' in childChildChild.attrib.keys():
                    self.controllableGrid[varName] = (childChildChild.attrib['type'], int(childChildChild.attrib['steps']), float(childChildChild.text))
                  else:
                    self.raiseAnError(NameError, 'number of steps missing after the grid call.')
                else:
                  self.raiseAnError(NameError, 'grid type missing after the grid call.')
              else:
                self.raiseAnError(NameError, 'invalid labels after the variable call. Only "distribution" and "grid" are accepted.')
          else:
            self.raiseAnError(NameError, 'invalid or missing labels after the controllable variables call. Only "variable" is accepted.')
      elif child.tag == 'non-controllable':
        for childChild in child:
          if childChild.tag == 'variable':
            varName = childChild.attrib['name']
            for childChildChild in childChild:
              if childChildChild.tag == 'distribution':
                self.nonControllableDist[varName] = childChildChild.text
              elif childChildChild.tag == 'grid':
                if 'type' in childChildChild.attrib.keys():
                  if 'steps' in childChildChild.attrib.keys():
                    self.nonControllableGrid[varName] = (childChildChild.attrib['type'], int(childChildChild.attrib['steps']), float(childChildChild.text))
                  else:
                    self.raiseAnError(NameError, 'number of steps missing after the grid call.')
                else:
                  self.raiseAnError(NameError, 'grid type missing after the grid call.')
              else:
                self.raiseAnError(NameError, 'invalid labels after the variable call. Only "distribution" and "grid" are accepted.')
          else:
            self.raiseAnError(NameError, 'invalid or missing labels after the controllable variables call. Only "variable" is accepted.')
    self.raiseADebug('CONTROLLABLE DISTRIBUTIONS:')
    self.raiseADebug(self.controllableDist)
    self.raiseADebug('CONTROLLABLE GRID:')
    self.raiseADebug(self.controllableGrid)
    self.raiseADebug('NON-CONTROLLABLE DISTRIBUTIONS:')
    self.raiseADebug(self.nonControllableDist)
    self.raiseADebug('NON-CONTROLLABLE GRID:')
    self.raiseADebug(self.nonControllableGrid)

  def initialize(self, runInfo, inputs, initDict):
    """
      Method to initialize the Safest Point pp. This method is in charge
      of creating the Controllable and no-controllable grid.
      @ In, runInfo, dict, dictionary of run info (e.g. working dir, etc)
      @ In, inputs, list, list of inputs
      @ In, initDict, dict, dictionary with initialization options
      @ Out, None
    """
    self.__gridSetting__()
    self.__gridGeneration__()
    self.inputToInternal(inputs)
    self.stat.parameters['targets'] = self.controllableOrd
    self.stat.initialize(runInfo, inputs, initDict)
    self.raiseADebug('GRID INFO:')
    self.raiseADebug(self.gridInfo)
    self.raiseADebug('N-DIMENSIONAL CONTROLLABLE SPACE:')
    self.raiseADebug(self.controllableSpace)
    self.raiseADebug('N-DIMENSIONAL NON-CONTROLLABLE SPACE:')
    self.raiseADebug(self.nonControllableSpace)
    self.raiseADebug('CONTROLLABLE VARIABLES ORDER:')
    self.raiseADebug(self.controllableOrd)
    self.raiseADebug('NON-CONTROLLABLE VARIABLES ORDER:')
    self.raiseADebug(self.nonControllableOrd)
    self.raiseADebug('SURFACE POINTS MATRIX:')
    self.raiseADebug(self.surfPointsMatrix)

  def __gridSetting__(self, constrType = 'equal'):
    """
      Set up the grid
      @ In, constrType, string, optional, the type of grid to construct (equal,custom)
      @ Out, None
    """
    for varName in self.controllableGrid.keys():
      if self.controllableGrid[varName][0] == 'value':
        self.__stepError__(float(self.controllableDist[varName].lowerBound), float(self.controllableDist[varName].upperBound), self.controllableGrid[varName][1], self.controllableGrid[varName][2], varName)
        self.gridInfo[varName] = (self.controllableGrid[varName][0], constrType, [float(self.controllableDist[varName].lowerBound) + self.controllableGrid[varName][2] * i for i in range(self.controllableGrid[varName][1] + 1)])
      elif self.controllableGrid[varName][0] == 'CDF':
        self.__stepError__(0, 1, self.controllableGrid[varName][1], self.controllableGrid[varName][2], varName)
        self.gridInfo[varName] = (self.controllableGrid[varName][0], constrType, [self.controllableGrid[varName][2] * i for i in range(self.controllableGrid[varName][1] + 1)])
      else:
        self.raiseAnError(NameError, 'inserted invalid grid type. Only "value" and "CDF" are accepted.')
    for varName in self.nonControllableGrid.keys():
      if self.nonControllableGrid[varName][0] == 'value':
        self.__stepError__(float(self.nonControllableDist[varName].lowerBound), float(self.nonControllableDist[varName].upperBound), self.nonControllableGrid[varName][1], self.nonControllableGrid[varName][2], varName)
        self.gridInfo[varName] = (self.nonControllableGrid[varName][0], constrType, [float(self.nonControllableDist[varName].lowerBound) + self.nonControllableGrid[varName][2] * i for i in range(self.nonControllableGrid[varName][1] + 1)])
      elif self.nonControllableGrid[varName][0] == 'CDF':
        self.__stepError__(0, 1, self.nonControllableGrid[varName][1], self.nonControllableGrid[varName][2], varName)
        self.gridInfo[varName] = (self.nonControllableGrid[varName][0], constrType, [self.nonControllableGrid[varName][2] * i for i in range(self.nonControllableGrid[varName][1] + 1)])
      else:
        self.raiseAnError(NameError, 'inserted invalid grid type. Only "value" and "CDF" are accepted.')

  def __stepError__(self, lowerBound, upperBound, steps, tol, varName):
    """
      Method to check if the lowerBound and upperBound are not consistent with the tol and stepsize
      @ In, lowerBound, float, lower bound
      @ In, upperBound, float, upper bound
      @ In, steps, int, number of steps
      @ In, tol, float, grid tolerance
      @ In, varName, string, variable name
      @ Out, None
    """
    if upperBound - lowerBound < steps * tol:
      self.raiseAnError(IOError, 'requested number of steps or tolerance for variable ' + varName + ' exceeds its limit.')

  def __gridGeneration__(self):
    """
      Method to generate the grid
      @ In, None
      @ Out, None
    """
    NotchesByVar = [None] * len(self.controllableGrid.keys())
    controllableSpaceSize = None
    for varId, varName in enumerate(self.controllableGrid.keys()):
      NotchesByVar[varId] = self.controllableGrid[varName][1] + 1
      self.controllableOrd.append(varName)
    controllableSpaceSize = tuple(NotchesByVar + [len(self.controllableGrid.keys())])
    self.controllableSpace = np.zeros(controllableSpaceSize)
    iterIndex = ravenArrayIterator(arrayIn=self.controllableSpace)
    while not iterIndex.finished:
      coordIndex = iterIndex.multiIndex[-1]
      varName = list(self.controllableGrid.keys())[coordIndex]
      notchPos = iterIndex.multiIndex[coordIndex]
      if self.gridInfo[varName][0] == 'CDF':
        valList = []
        for probVal in self.gridInfo[varName][2]:
          valList.append(self.controllableDist[varName].cdf(probVal))
        self.controllableSpace[iterIndex.multiIndex] = valList[notchPos]
      else:
        self.controllableSpace[iterIndex.multiIndex] = self.gridInfo[varName][2][notchPos]
      iterIndex.iternext()
    NotchesByVar = [None] * len(self.nonControllableGrid.keys())
    nonControllableSpaceSize = None
    for varId, varName in enumerate(self.nonControllableGrid.keys()):
      NotchesByVar[varId] = self.nonControllableGrid[varName][1] + 1
      self.nonControllableOrd.append(varName)
    nonControllableSpaceSize = tuple(NotchesByVar + [len(self.nonControllableGrid.keys())])
    self.nonControllableSpace = np.zeros(nonControllableSpaceSize)
    iterIndex = ravenArrayIterator(arrayIn=self.nonControllableSpace)
    while not iterIndex.finished:
      coordIndex = iterIndex.multiIndex[-1]
      varName = list(self.nonControllableGrid.keys())[coordIndex]
      notchPos = iterIndex.multiIndex[coordIndex]
      if self.gridInfo[varName][0] == 'CDF':
        valList = []
        for probVal in self.gridInfo[varName][2]:
          valList.append(self.nonControllableDist[varName].cdf(probVal))
        self.nonControllableSpace[iterIndex.multiIndex] = valList[notchPos]
      else:
        self.nonControllableSpace[iterIndex.multiIndex] = self.gridInfo[varName][2][notchPos]
      iterIndex.iternext()

  def inputToInternal(self, currentInput):
    """
      Method to convert an input object into the internal format that is
      understandable by this pp.
      @ In, currentInput, object, an object that needs to be converted
      @ Out, None, the resulting converted object is stored as an attribute of this class
    """
    for item in currentInput:
      if item.type == 'PointSet':
        self.surfPointsMatrix = np.zeros((len(item.getParam('output', item.getParaKeys('outputs')[-1])), len(self.gridInfo.keys()) + 1))
        k = 0
        for varName in self.controllableOrd:
          self.surfPointsMatrix[:, k] = item.getParam('input', varName)
          k += 1
        for varName in self.nonControllableOrd:
          self.surfPointsMatrix[:, k] = item.getParam('input', varName)
          k += 1
        self.surfPointsMatrix[:, k] = item.getParam('output', item.getParaKeys('outputs')[-1])

  def run(self, input):
    """
      This method executes the postprocessor action. In this case, it computes the safest point
      @ In,  input, object, object contained the data to process. (inputToInternal output)
      @ Out, dataCollector, PointSet, PointSet containing the elaborated data
    """
    nearestPointsInd = []
    dataCollector = DataObjects.returnInstance('PointSet', self)
    dataCollector.type = 'PointSet'
    surfTree = spatial.KDTree(copy.copy(self.surfPointsMatrix[:, 0:self.surfPointsMatrix.shape[-1] - 1]))
    self.controllableSpace.shape = (np.prod(self.controllableSpace.shape[0:len(self.controllableSpace.shape) - 1]), self.controllableSpace.shape[-1])
    self.nonControllableSpace.shape = (np.prod(self.nonControllableSpace.shape[0:len(self.nonControllableSpace.shape) - 1]), self.nonControllableSpace.shape[-1])
    self.raiseADebug('RESHAPED CONTROLLABLE SPACE:')
    self.raiseADebug(self.controllableSpace)
    self.raiseADebug('RESHAPED NON-CONTROLLABLE SPACE:')
    self.raiseADebug(self.nonControllableSpace)
    for ncLine in range(self.nonControllableSpace.shape[0]):
      queryPointsMatrix = np.append(self.controllableSpace, np.tile(self.nonControllableSpace[ncLine, :], (self.controllableSpace.shape[0], 1)), axis = 1)
      self.raiseADebug('QUERIED POINTS MATRIX:')
      self.raiseADebug(queryPointsMatrix)
      nearestPointsInd = surfTree.query(queryPointsMatrix)[-1]
      distList = []
      indexList = []
      probList = []
      for index in range(len(nearestPointsInd)):
        if self.surfPointsMatrix[np.where(np.prod(surfTree.data[nearestPointsInd[index], 0:self.surfPointsMatrix.shape[-1] - 1] == self.surfPointsMatrix[:, 0:self.surfPointsMatrix.shape[-1] - 1], axis = 1))[0][0], -1] == 1:
          distList.append(np.sqrt(np.sum(np.power(queryPointsMatrix[index, 0:self.controllableSpace.shape[-1]] - surfTree.data[nearestPointsInd[index], 0:self.controllableSpace.shape[-1]], 2))))
          indexList.append(index)
      if distList == []:
        self.raiseAnError(ValueError, 'no safest point found for the current set of non-controllable variables: ' + str(self.nonControllableSpace[ncLine, :]) + '.')
      else:
        for cVarIndex in range(len(self.controllableOrd)):
          dataCollector.updateInputValue(self.controllableOrd[cVarIndex], copy.copy(queryPointsMatrix[indexList[distList.index(max(distList))], cVarIndex]))
        for ncVarIndex in range(len(self.nonControllableOrd)):
          dataCollector.updateInputValue(self.nonControllableOrd[ncVarIndex], copy.copy(queryPointsMatrix[indexList[distList.index(max(distList))], len(self.controllableOrd) + ncVarIndex]))
          if queryPointsMatrix[indexList[distList.index(max(distList))], len(self.controllableOrd) + ncVarIndex] == self.nonControllableDist[self.nonControllableOrd[ncVarIndex]].lowerBound:
            if self.nonControllableGrid[self.nonControllableOrd[ncVarIndex]][0] == 'CDF':
              prob = self.nonControllableGrid[self.nonControllableOrd[ncVarIndex]][2] / float(2)
            else:
              prob = self.nonControllableDist[self.nonControllableOrd[ncVarIndex]].cdf(self.nonControllableDist[self.nonControllableOrd[ncVarIndex]].lowerBound + self.nonControllableGrid[self.nonControllableOrd[ncVarIndex]][2] / float(2))
          elif queryPointsMatrix[indexList[distList.index(max(distList))], len(self.controllableOrd) + ncVarIndex] == self.nonControllableDist[self.nonControllableOrd[ncVarIndex]].upperBound:
            if self.nonControllableGrid[self.nonControllableOrd[ncVarIndex]][0] == 'CDF':
              prob = self.nonControllableGrid[self.nonControllableOrd[ncVarIndex]][2] / float(2)
            else:
              prob = 1 - self.nonControllableDist[self.nonControllableOrd[ncVarIndex]].cdf(self.nonControllableDist[self.nonControllableOrd[ncVarIndex]].upperBound - self.nonControllableGrid[self.nonControllableOrd[ncVarIndex]][2] / float(2))
          else:
            if self.nonControllableGrid[self.nonControllableOrd[ncVarIndex]][0] == 'CDF':
              prob = self.nonControllableGrid[self.nonControllableOrd[ncVarIndex]][2]
            else:
              prob = self.nonControllableDist[self.nonControllableOrd[ncVarIndex]].cdf(queryPointsMatrix[indexList[distList.index(max(distList))], len(self.controllableOrd) + ncVarIndex] + self.nonControllableGrid[self.nonControllableOrd[ncVarIndex]][2] / float(2)) - self.nonControllableDist[self.nonControllableOrd[ncVarIndex]].cdf(queryPointsMatrix[indexList[distList.index(max(distList))], len(self.controllableOrd) + ncVarIndex] - self.nonControllableGrid[self.nonControllableOrd[ncVarIndex]][2] / float(2))
          probList.append(prob)
      dataCollector.updateOutputValue('Probability', np.prod(probList))
      dataCollector.updateMetadata('ProbabilityWeight', np.prod(probList))
    dataCollector.updateMetadata('ExpectedSafestPointCoordinates', self.stat.run(dataCollector)['expectedValue'])
    self.raiseADebug(dataCollector.getParametersValues('input'))
    self.raiseADebug(dataCollector.getParametersValues('output'))
    self.raiseADebug(dataCollector.getMetadata('ExpectedSafestPointCoordinates'))
    return dataCollector

  def collectOutput(self, finishedJob, output):
    """
      Function to place all of the computed data into the output object
      @ In, finishedJob, JobHandler External or Internal instance, A JobHandler object that is in charge of running this post-processor
      @ In, output, dataObjects, The object where we want to place our computed results
      @ Out, None
    """
    if finishedJob.returnEvaluation() == -1:
      self.raiseAnError(RuntimeError, 'no available output to collect (the run is likely not over yet).')
    else:
      dataCollector = finishedJob.returnEvaluation()[1]
      if output.type != 'PointSet':
        self.raiseAnError(TypeError, 'output item type must be "PointSet".')
      else:
        if not output.isItEmpty():
          self.raiseAnError(ValueError, 'output item must be empty.')
        else:
          for key, value in dataCollector.getParametersValues('input').items():
            for val in value: output.updateInputValue(key, val)
          for key, value in dataCollector.getParametersValues('output').items():
            for val in value: output.updateOutputValue(key, val)
          for key, value in dataCollector.getAllMetadata().items(): output.updateMetadata(key, value)
#
#
#
class ComparisonStatistics(BasePostProcessor):
  """
    ComparisonStatistics is to calculate statistics that compare
    two different codes or code to experimental data.
  """

  class CompareGroup:
    """
      Class aimed to compare two group of data
    """
    def __init__(self):
      """
        Constructor
        @ In, None
        @ Out, None
      """
      self.dataPulls = []
      self.referenceData = {}

  def __init__(self, messageHandler):
    """
      Constructor
      @ In, messageHandler, MessageHandler, message handler object
      @ Out, None
    """
    BasePostProcessor.__init__(self, messageHandler)
    self.dataDict = {}  # Dictionary of all the input data, keyed by the name
    self.compareGroups = []  # List of each of the groups that will be compared
    # self.dataPulls = [] #List of data references that will be used
    # self.referenceData = [] #List of reference (experimental) data
    self.methodInfo = {}  # Information on what stuff to do.
    self.fZStats = False
    self.interpolation = "quadratic"
    self.requiredAssObject = (True, (['Distribution'], ['-n']))
    self.distributions = {}

  def inputToInternal(self, currentInput):
    """
      Method to convert an input object into the internal format that is
      understandable by this pp.
      @ In, currentInput, object, an object that needs to be converted
      @ Out, inputToInternal, list, the resulting converted object
    """
    return [(currentInput)]

  def initialize(self, runInfo, inputs, initDict):
    """
      Method to initialize the ComparisonStatistics pp.
      @ In, runInfo, dict, dictionary of run info (e.g. working dir, etc)
      @ In, inputs, list, list of inputs
      @ In, initDict, dict, dictionary with initialization options
      @ Out, None
    """
    BasePostProcessor.initialize(self, runInfo, inputs, initDict)

  def _localReadMoreXML(self, xmlNode):
    """
      Function to read the portion of the xml input that belongs to this specialized class
      and initialize some stuff based on the inputs got
      @ In, xmlNode, xml.etree.Element, Xml element node
      @ Out, None
    """
    for outer in xmlNode:
      if outer.tag == 'compare':
        compareGroup = ComparisonStatistics.CompareGroup()
        for child in outer:
          if child.tag == 'data':
            dataName = child.text
            splitName = dataName.split("|")
            name, kind = splitName[:2]
            rest = splitName[2:]
            compareGroup.dataPulls.append([name, kind, rest])
          elif child.tag == 'reference':
            # This has name=distribution
            compareGroup.referenceData = dict(child.attrib)
            if "name" not in compareGroup.referenceData:
              self.raiseAnError(IOError, 'Did not find name in reference block')

        self.compareGroups.append(compareGroup)
      if outer.tag == 'kind':
        self.methodInfo['kind'] = outer.text
        if 'numBins' in outer.attrib:
          self.methodInfo['numBins'] = int(outer.attrib['numBins'])
        if 'binMethod' in outer.attrib:
          self.methodInfo['binMethod'] = outer.attrib['binMethod'].lower()
      if outer.tag == 'fz':
        self.fZStats = (outer.text.lower() in utils.stringsThatMeanTrue())
      if outer.tag == 'interpolation':
        interpolation = outer.text.lower()
        if interpolation == 'linear':
          self.interpolation = 'linear'
        elif interpolation == 'quadratic':
          self.interpolation = 'quadratic'
        else:
          self.raiseADebug('unexpected interpolation method ' + interpolation)
          self.interpolation = interpolation


  def _localGenerateAssembler(self, initDict):
    """
      This method  is used for sending to the instanciated class, which is implementing the method, the objects that have been requested through "whatDoINeed" method
      It is an abstract method -> It must be implemented in the derived class!
      @ In, initDict, dict, dictionary ({'mainClassName(e.g., Databases):{specializedObjectName(e.g.,DatabaseForSystemCodeNamedWolf):ObjectInstance}'})
      @ Out, None
    """
    self.distributions = initDict.get('Distributions', {})

  def run(self, input):  # inObj,workingDir=None):
    """
      This method executes the postprocessor action. In this case, it just returns the inputs
      @ In,  input, object, object contained the data to process. (inputToInternal output)
      @ Out, dataDict, dict, Dictionary containing the inputs
    """
    dataDict = {}
    for aInput in input: dataDict[aInput.name] = aInput
    return dataDict

  def collectOutput(self, finishedJob, output):
    """
      Function to place all of the computed data into the output object
      @ In, finishedJob, JobHandler External or Internal instance, A JobHandler object that is in charge of running this post-processor
      @ In, output, dataObjects, The object where we want to place our computed results
      @ Out, None
    """
    self.raiseADebug("finishedJob: " + str(finishedJob) + ", output " + str(output))
    if finishedJob.returnEvaluation() == -1: self.raiseAnError(RuntimeError, 'no available output to collect.')
    else: self.dataDict.update(finishedJob.returnEvaluation()[1])

    dataToProcess = []
    for compareGroup in self.compareGroups:
      dataPulls = compareGroup.dataPulls
      reference = compareGroup.referenceData
      foundDataObjects = []
      for name, kind, rest in dataPulls:
        data = self.dataDict[name].getParametersValues(kind)
        if len(rest) == 1:
          foundDataObjects.append(data[rest[0]])
      dataToProcess.append((dataPulls, foundDataObjects, reference))
    generateCSV = False
    generatePointSet = False
    if isinstance(output,Files.File):
      generateCSV = True
    elif output.type == 'PointSet':
      generatePointSet = True
    else:
      self.raiseAnError(IOError, 'unsupported type ' + str(type(output)))
    if generateCSV:
      csv = output
    for dataPulls, datas, reference in dataToProcess:
      graphData = []
      if "name" in reference:
        distributionName = reference["name"]
        if not distributionName in self.distributions:
          self.raiseAnError(IOError, 'Did not find ' + distributionName +
                             ' in ' + str(self.distributions.keys()))
        else:
          distribution = self.distributions[distributionName]
        refDataStats = {"mean":distribution.untruncatedMean(),
                        "stdev":distribution.untruncatedStdDev()}
        refDataStats["minBinSize"] = refDataStats["stdev"] / 2.0
        refPdf = lambda x:distribution.pdf(x)
        refCdf = lambda x:distribution.cdf(x)
        graphData.append((refDataStats, refCdf, refPdf, "ref_" + distributionName))
      for dataPull, data in zip(dataPulls, datas):
        dataStats = self.__processData( data, self.methodInfo)
        dataKeys = set(dataStats.keys())
        counts = dataStats['counts']
        bins = dataStats['bins']
        countSum = sum(counts)
        binBoundaries = [dataStats['low']] + bins + [dataStats['high']]
        if generateCSV:
          utils.printCsv(csv, '"' + str(dataPull) + '"')
          utils.printCsv(csv, '"numBins"', dataStats['numBins'])
          utils.printCsv(csv, '"binBoundary"', '"binMidpoint"', '"binCount"', '"normalizedBinCount"', '"f_prime"', '"cdf"')
        cdf = [0.0] * len(counts)
        midpoints = [0.0] * len(counts)
        cdfSum = 0.0
        for i in range(len(counts)):
          f0 = counts[i] / countSum
          cdfSum += f0
          cdf[i] = cdfSum
          midpoints[i] = (binBoundaries[i] + binBoundaries[i + 1]) / 2.0
        cdfFunc = mathUtils.createInterp(midpoints, cdf, 0.0, 1.0, self.interpolation)
        fPrimeData = [0.0] * len(counts)
        for i in range(len(counts)):
          h = binBoundaries[i + 1] - binBoundaries[i]
          nCount = counts[i] / countSum  # normalized count
          f0 = cdf[i]
          if i + 1 < len(counts):
            f1 = cdf[i + 1]
          else:
            f1 = 1.0
          if i + 2 < len(counts):
            f2 = cdf[i + 2]
          else:
            f2 = 1.0
          if self.interpolation == 'linear':
            fPrime = (f1 - f0) / h
          else:
            fPrime = (-1.5 * f0 + 2.0 * f1 + -0.5 * f2) / h
          fPrimeData[i] = fPrime
          if generateCSV:
            utils.printCsv(csv, binBoundaries[i + 1], midpoints[i], counts[i], nCount, fPrime, cdf[i])
        pdfFunc = mathUtils.createInterp(midpoints, fPrimeData, 0.0, 0.0, self.interpolation)
        dataKeys -= set({'numBins', 'counts', 'bins'})
        if generateCSV:
          for key in dataKeys:
            utils.printCsv(csv, '"' + key + '"', dataStats[key])
        self.raiseADebug("dataStats: " + str(dataStats))
        graphData.append((dataStats, cdfFunc, pdfFunc, str(dataPull)))
      graphDataDict = mathUtils.getGraphs(graphData, self.fZStats)
      if generateCSV:
        for key in graphDataDict:
          value = graphDataDict[key]
          if type(value).__name__ == 'list':
            utils.printCsv(csv, *(['"' + l[0] + '"' for l in value]))
            for i in range(1, len(value[0])):
              utils.printCsv(csv, *([l[i] for l in value]))
          else:
            utils.printCsv(csv, '"' + key + '"', value)
      if generatePointSet:
        for key in graphDataDict:
          value = graphDataDict[key]
          if type(value).__name__ == 'list':
            for i in range(len(value)):
              subvalue = value[i]
              name = subvalue[0]
              subdata = subvalue[1:]
              if i == 0:
                output.updateInputValue(name, subdata)
              else:
                output.updateOutputValue(name, subdata)
            break  # XXX Need to figure out way to specify which data to return
      if generateCSV:
        for i in range(len(graphData)):
          dataStat = graphData[i][0]
          def delist(l):
            """
              Method to create a string out of a list l
              @ In, l, list, the list to be 'stringed' out
              @ Out, delist, string, the string representing the list
            """
            if type(l).__name__ == 'list':
              return '_'.join([delist(x) for x in l])
            else:
              return str(l)
          newFileName = output.getBase() + "_" + delist(dataPulls) + "_" + str(i) + ".csv"
          if type(dataStat).__name__ != 'dict':
            assert(False)
            continue
          dataPairs = []
          for key in sorted(dataStat.keys()):
            value = dataStat[key]
            if np.isscalar(value):
              dataPairs.append((key, value))
          extraCsv = Files.returnInstance('CSV',self)
          extraCsv.initialize(newFileName,self.messageHandler)
          extraCsv.open("w")
          extraCsv.write(",".join(['"' + str(x[0]) + '"' for x in dataPairs]))
          extraCsv.write("\n")
          extraCsv.write(",".join([str(x[1]) for x in dataPairs]))
          extraCsv.write("\n")
          extraCsv.close()
        utils.printCsv(csv)

  def __processData(self, data, methodInfo):
    """
      Method to process the computed data
      @ In, data, np.array, the data to process
      @ In, methodInfo, dict, the info about which processing method needs to be used
      @ Out, ret, dict, the processed data
    """
    ret = {}
    if hasattr(data,'tolist'):
      sortedData = data.tolist()
    else:
      sortedData = list(data)
    sortedData.sort()
    low = sortedData[0]
    high = sortedData[-1]
    dataRange = high - low
    ret['low'] = low
    ret['high'] = high
    if not 'binMethod' in methodInfo:
      numBins = methodInfo.get("numBins", 10)
    else:
      binMethod = methodInfo['binMethod']
      dataN = len(sortedData)
      if binMethod == 'square-root':
        numBins = int(math.ceil(math.sqrt(dataN)))
      elif binMethod == 'sturges':
        numBins = int(math.ceil(mathUtils.log2(dataN) + 1))
      else:
        self.raiseADebug("Unknown binMethod " + binMethod, 'ExceptedError')
        numBins = 5
    ret['numBins'] = numBins
    kind = methodInfo.get("kind", "uniformBins")
    if kind == "uniformBins":
      bins = [low + x * dataRange / numBins for x in range(1, numBins)]
      ret['minBinSize'] = dataRange / numBins
    elif kind == "equalProbability":
      stride = len(sortedData) // numBins
      bins = [sortedData[x] for x in range(stride - 1, len(sortedData) - stride + 1, stride)]
      if len(bins) > 1:
        ret['minBinSize'] = min(map(lambda x, y: x - y, bins[1:], bins[:-1]))
      else:
        ret['minBinSize'] = dataRange
    counts = mathUtils.countBins(sortedData, bins)
    ret['bins'] = bins
    ret['counts'] = counts
    ret.update(mathUtils.calculateStats(sortedData))
    skewness = ret["skewness"]
    delta = math.sqrt((math.pi / 2.0) * (abs(skewness) ** (2.0 / 3.0)) /
                      (abs(skewness) ** (2.0 / 3.0) + ((4.0 - math.pi) / 2.0) ** (2.0 / 3.0)))
    delta = math.copysign(delta, skewness)
    alpha = delta / math.sqrt(1.0 - delta ** 2)
    variance = ret["sampleVariance"]
    omega = variance / (1.0 - 2 * delta ** 2 / math.pi)
    mean = ret['mean']
    xi = mean - omega * delta * math.sqrt(2.0 / math.pi)
    ret['alpha'] = alpha
    ret['omega'] = omega
    ret['xi'] = xi
    return ret
#
#
#

class InterfacedPostProcessor(BasePostProcessor):
  """
    This class allows to interface a general-purpose post-processor created ad-hoc by the user.
    While the ExternalPostProcessor is designed for analysis-dependent cases, the InterfacedPostProcessor is designed more generic cases
    The InterfacedPostProcessor parses (see PostProcessorInterfaces.py) and uses only the functions contained in the raven/framework/PostProcessorFunctions folder
    The base class for the InterfacedPostProcessor that the user has to inherit to develop its own InterfacedPostProcessor is specified
    in PostProcessorInterfaceBase.py
  """

  PostProcessorInterfaces = importlib.import_module("PostProcessorInterfaces")

  def __init__(self, messageHandler):
    """
      Constructor
      @ In, messageHandler, MessageHandler, message handler object
      @ Out, None
    """
    BasePostProcessor.__init__(self, messageHandler)
    self.methodToRun = None

  def initialize(self, runInfo, inputs, initDict):
    """
      Method to initialize the Interfaced Post-processor
      @ In, runInfo, dict, dictionary of run info (e.g. working dir, etc)
      @ In, inputs, list, list of inputs
      @ In, initDict, dict, dictionary with initialization options
      @ Out, None
    """
    BasePostProcessor.initialize(self, runInfo, inputs, initDict)
     #self.postProcessor.initialize()

     #if self.postProcessor.inputFormat not in set(['HistorySet','PointSet']):
     #  self.raiseAnError(IOError,'InterfacedPostProcessor Post-Processor '+ self.name +' : self.inputFormat not correctly initialized')
     #if self.postProcessor.outputFormat not in set(['HistorySet','PointSet']):
     #  self.raiseAnError(IOError,'InterfacedPostProcessor Post-Processor '+ self.name +' : self.outputFormat not correctly initialized')

  def _localReadMoreXML(self, xmlNode):
    """
      Function to read the portion of the xml input that belongs to this specialized class
      and initialize some stuff based on the inputs got
      @ In, xmlNode, xml.etree.Element, Xml element node
      @ Out, None
    """
    for child in xmlNode:
      if child.tag == 'method': self.methodToRun = child.text
    self.postProcessor = InterfacedPostProcessor.PostProcessorInterfaces.returnPostProcessorInterface(self.methodToRun,self)
    if not isinstance(self.postProcessor,PostProcessorInterfaceBase):
      self.raiseAnError(IOError,'InterfacedPostProcessor Post-Processor '+ self.name +' : not correctly coded; it must inherit the PostProcessorInterfaceBase class')

    self.postProcessor.initialize()
    if self.postProcessor.inputFormat not in set(['HistorySet','PointSet']):
      self.raiseAnError(IOError,'InterfacedPostProcessor Post-Processor '+ self.name +' : self.inputFormat not correctly initialized')
    if self.postProcessor.outputFormat not in set(['HistorySet','PointSet']):
      self.raiseAnError(IOError,'InterfacedPostProcessor Post-Processor '+ self.name +' : self.outputFormat not correctly initialized')
    self.postProcessor.readMoreXML(xmlNode)


  def run(self, inputIn):
    """
      This method executes the interfaced  post-processor action.
      @ In, inputIn, dict, dictionary of data to process
      @ Out, outputDic, dict, dict containing the post-processed results
    """
    inputDic= self.inputToInternal(inputIn)
    outputDic = self.postProcessor.run(inputDic)
    if self.postProcessor.checkGeneratedDicts(outputDic):
      return outputDic
    else:
      self.raiseAnError(RuntimeError,'InterfacedPostProcessor Post-Processor: function has generated a not valid output dictionary')

  def collectOutput(self, finishedJob, output):
    """
      Function to place all of the computed data into the output object
      @ In, finishedJob, JobHandler External or Internal instance, A JobHandler object that is in charge of running this post-processor
      @ In, output, dataObjects, The object where we want to place our computed results
      @ Out, None
    """
    if finishedJob.returnEvaluation() == -1:
      self.raiseAnError(RuntimeError, ' No available Output to collect (Run probably is not finished yet)')
    evaluation = finishedJob.returnEvaluation()[1]
    exportDict = {'inputSpaceParams':evaluation['data']['input'],'outputSpaceParams':evaluation['data']['output'],'metadata':evaluation['metadata']}

    listInputParms   = output.getParaKeys('inputs')
    listOutputParams = output.getParaKeys('outputs')

    if output.type == 'HistorySet':
      for hist in exportDict['inputSpaceParams']:
        if type(exportDict['inputSpaceParams'].values()[0]).__name__ == "dict":
          for key in listInputParms:
            output.updateInputValue(key,exportDict['inputSpaceParams'][hist][key])
          for key in listOutputParams:
            output.updateOutputValue(key,exportDict['outputSpaceParams'][hist][key])
          for key in exportDict['metadata'][0]:
            output.updateMetadata(key,exportDict['metadata'][0][key])
        else:
          for key in exportDict['inputSpaceParams']:
            if key in output.getParaKeys('inputs'):
              output.updateInputValue(key,exportDict['inputSpaceParams'][key])
          for key in exportDict['outputSpaceParams']:
            if key in output.getParaKeys('outputs'):
              output.updateOutputValue(key,exportDict['outputSpaceParams'][key])
          for key in exportDict['metadata'][0]:
            output.updateMetadata(key,exportDict['metadata'][0][key])
    elif output.type == 'PointSet':
      for key in exportDict['inputSpaceParams']:
        if key in output.getParaKeys('inputs'):
          for value in exportDict['inputSpaceParams'][key]:
            output.updateInputValue(key,value)
      for key in exportDict['outputSpaceParams']:
        if key in output.getParaKeys('outputs'):
          for value in exportDict['outputSpaceParams'][key]:
            output.updateOutputValue(key,value)
      for key in exportDict['metadata'][0]:
        output.updateMetadata(key,exportDict['metadata'][0][key])



  def inputToInternal(self,input):
    """
      Function to convert the received input into a format this object can
      understand
      @ In, input, dataObject, data object handed to the post-processor
      @ Out, inputDict, dict, a dictionary this object can process
    """
    inputDict = {'data':{}, 'metadata':{}}
    metadata = []
    if type(input) == dict:
      return input
    else:
      inputDict['data']['input']  = copy.deepcopy(input[0].getInpParametersValues())
      inputDict['data']['output'] = copy.deepcopy(input[0].getOutParametersValues())
    for item in input:
      metadata.append(copy.deepcopy(item.getAllMetadata()))
    metadata.append(item.getAllMetadata())
    inputDict['metadata']=metadata
    return inputDict

#
#
#
class PrintCSV(BasePostProcessor):
  """
    PrintCSV PostProcessor class. It prints a CSV file loading data from a hdf5 database or other sources
  """
  def __init__(self, messageHandler):
    """
      Constructor
      @ In, messageHandler, MessageHandler, message handler object
      @ Out, None
    """
    BasePostProcessor.__init__(self, messageHandler)
    self.paramters = ['all']
    self.inObj = None
    self.workingDir = None
    self.printTag = 'POSTPROCESSOR PRINTCSV'

  def inputToInternal(self, currentInput):
    """
      Method to convert an input object into the internal format that is
      understandable by this pp.
      @ In, currentInput, object, an object that needs to be converted
      @ Out, [(currentInput)], list, the resulting converted object is stored as an attribute of this class
    """
    return [(currentInput)]

  def initialize(self, runInfo, inputs, initDict):
    """
      Method to initialize the PrintCSV pp. In here, the workingdir is collected and eventually created
      @ In, runInfo, dict, dictionary of run info (e.g. working dir, etc)
      @ In, inputs, list, list of inputs
      @ In, initDict, dict, dictionary with initialization options
      @ Out, None
    """
    BasePostProcessor.initialize(self, runInfo, inputs, initDict)
    self.workingDir = os.path.join(runInfo['WorkingDir'], runInfo['stepName'])  # generate current working dir
    runInfo['TempWorkingDir'] = self.workingDir
    try:                            os.mkdir(self.workingDir)
    except:                         self.raiseAWarning('current working dir ' + self.workingDir + ' already exists, this might imply deletion of present files')
    # if type(inputs[-1]).__name__ == "HDF5" : self.inObj = inputs[-1]      # this should go in run return but if HDF5, it is not pickable

  def _localReadMoreXML(self, xmlNode):
    """
      Function to read the portion of the xml input that belongs to this specialized class
      and initialize some stuff based on the inputs got
      @ In, xmlNode, xml.etree.Element, Xml element node
      @ Out, None
    """
    for child in xmlNode:
      if child.tag == 'parameters':
        param = child.text
        if(param.lower() != 'all'): self.paramters = param.strip().split(',')
        else: self.paramters[param]

  def collectOutput(self, finishedJob, output):
    """
      Function to place all of the computed data into the output object
      @ In, finishedJob, JobHandler External or Internal instance, A JobHandler object that is in charge of running this post-processor
      @ In, output, dataObjects, The object where we want to place our computed results
      @ Out, None
    """
    # Check the input type
    if finishedJob.returnEvaluation() == -1: self.raiseAnError(RuntimeError, 'No available Output to collect (Run probabably is not finished yet)')
    self.inObj = finishedJob.returnEvaluation()[1]
    if(self.inObj.type == "HDF5"):
      #  input source is a database (HDF5)
      #  Retrieve the ending groups' names
      endGroupNames = self.inObj.getEndingGroupNames()
      HistorySet = {}

      #  Construct a dictionary of all the HistorySet
      for index in range(len(endGroupNames)): HistorySet[endGroupNames[index]] = self.inObj.returnHistory({'history':endGroupNames[index], 'filter':'whole'})
      #  If file, split the strings and add the working directory if present
      for key in HistorySet:
        #  Loop over HistorySet
        #  Retrieve the metadata (posion 1 of the history tuple)
        attributes = HistorySet[key][1]
        #  Construct the header in csv format (first row of the file)
        headers = b",".join([HistorySet[key][1]['outputSpaceHeaders'][i] for i in
                             range(len(attributes['outputSpaceHeaders']))])
        #  Construct history name
        hist = key
        #  If file, split the strings and add the working directory if present
        if self.workingDir:
          output.setPath(self.workingDir)
          # original if os.path.split(output.getAbsFile())[1] == '': output.setAbsFile(output.getAbsFile()[:-1])
          # I don't think this applies anymore # if output.getFilename() == '': output.setAbsFile(output.getAbsFile()[:-1])
          #splitted_1 = (output.getPath,output.getFilename() #os.path.split(output.getAbsFile())
          #output.setAbsFile(splitted_1[1])
        #splitted = output.getAbsFile().split('.')
        #  Create csv files
        addfile = Files.returnInstance('CSV',self)
        csvfile = Files.returnInstance('CSV',self)
        addfilename = output.getBase() + '_additional_info_' + hist + '.' + output.getExt()
        csvfilename = output.getBase() + '_'                 + hist + '.' + output.getExt()
        addfile.initialize(addfilename,self.messageHandler,output.getPath(),subtype='AdditionalInfo')
        csvfile.initialize(csvfilename,self.messageHandler,output.getPath(),subtype='AdditionalInfo')
        #  Check if workingDir is present and in case join the two paths
        if self.workingDir:
          addfile.setPath(os.path.join(self.workingDir,addfile.getPath()))
          csvfile.setPath(os.path.join(self.workingDir,csvfile.getPath()))

        #  Save the data
        csvfile.open('w')
        addfile.open('w')
        #  Add history to the csv file
        np.savetxt(csvfile, HistorySet[key][0], delimiter = ",", header = utils.toString(headers))
        csvfile.write(os.linesep)
        #  process the attributes in a different csv file (different kind of informations)
        #  Add metadata to additional info csv file
        addfile.write('# History Metadata, ' + os.linesep)
        addfile.write('# ______________________________,' + '_' * len(key) + ',' + os.linesep)
        addfile.write('#number of parameters,' + os.linesep)
        addfile.write(str(attributes['nParams']) + ',' + os.linesep)
        addfile.write('#parameters,' + os.linesep)
        addfile.write(headers + os.linesep)
        addfile.write('#parentID,' + os.linesep)
        addfile.write(attributes['parentID'] + os.linesep)
        addfile.write('#start time,' + os.linesep)
        addfile.write(str(attributes['startTime']) + os.linesep)
        addfile.write('#end time,' + os.linesep)
        addfile.write(str(attributes['end_time']) + os.linesep)
        addfile.write('#number of time-steps,' + os.linesep)
        addfile.write(str(attributes['nTimeSteps']) + os.linesep)
        addfile.write(os.linesep)
    else: self.raiseAnError(NotImplementedError, 'for input type ' + self.inObj.type + ' not yet implemented.')

  def run(self, input):
    """
     This method executes the postprocessor action. In this case, it just returns the input
     @ In,  input, object, object contained the data to process. (inputToInternal output)
     @ Out, input, object, the input
    """
    return input[-1]
#
#
#
class ImportanceRank(BasePostProcessor):
  """
    ImportantRank class. It computes the important rank for given input parameters
    1. The importance of input parameters can be ranked via their sensitivies (SI: sensitivity index)
    2. The importance of input parameters can be ranked via their sensitivies and covariances (II: importance index)
    3. The importance of input directions based principal component analysis of inputs covariances (PCA index)
    3. CSI: Cumulative sensitive index (added in the future)
    4. CII: Cumulative importance index (added in the future)
  """
  def __init__(self, messageHandler):
    """
      Constructor
      @ In, messageHandler, message handler object
      @ Out, None
    """
    BasePostProcessor.__init__(self, messageHandler)
    self.targets = []
    self.features = []
    self.dimensions = []
    self.mvnDistribution = None
    self.acceptedMetric = ['sensitivityindex','importanceindex','pcaindex']
    self.what = self.acceptedMetric # what needs to be computed, default is all
    self.printTag = 'POSTPROCESSOR IMPORTANTANCE RANK'
    self.requiredAssObject = (True,(['Distributions'],[-1]))
    self.transformation = False

  def _localWhatDoINeed(self):
    """
      This method is local mirror of the general whatDoINeed method
      It is implemented by this postprocessor that need to request special objects
      @ In, None
      @ Out, needDict, dict, list of objects needed
    """
    needDict = {'Distributions':[]}
    needDict['Distributions'].append((None,self.mvnDistribution))
    return needDict

  def _localGenerateAssembler(self,initDict):
    """
      see generateAssembler method in Assembler
      @ In, initDict, dict, dictionary ({'mainClassName':{'specializedObjectName':ObjectInstance}})
      @ Out, None
    """
    distName = self.mvnDistribution
    self.mvnDistribution = initDict['Distributions'][distName]

  def _localReadMoreXML(self,xmlNode):
    """
      Function to read the portion of the xml input that belongs to this specialized class
      and initialize some stuff based on the inputs
      @ In, xmlNode, xml.etree.ElementTree Element Objects, the xml element node that will be checked against the available options specific to this Sampler
      @ Out, None
    """
    for child in xmlNode:
      if child.tag == 'what':
        self.what = child.text
        if self.what == 'all': self.what = self.acceptedMetric
        else:
          toCalculate = []
          for metric in self.what.split(','):
            toCalculate.append(metric.strip())
            if metric.lower() not in self.acceptedMetric:
              self.raiseAnError(IOError, 'Importance rank postprocessor asked unknown operation ' + metric + '. Available ' + str(self.acceptedMetric))
          self.what = toCalculate
      if child.tag == 'targets':
        self.targets = list(inp.strip() for inp in child.text.strip().split(','))
      if child.tag == 'features':
        if 'type' in child.attrib.keys():
          featureType = child.attrib['type']
          if featureType.strip() == 'latent':
            self.transformation = True
          elif featureType.strip() == '':
            self.transformation = False
          else:
            self.raiseAnError(IOError,'type: ' + str(child.attrib['type']) + ' is unsupported for node: ' + str(child.tag) + '!')
        self.features = list(inp.strip() for inp in child.text.strip().split(','))
      if child.tag == 'dimensions':
        self.dimensions = list(int(inp.strip()) for inp in child.text.strip().split(','))
      if child.tag == 'mvnDistribution':
        self.mvnDistribution = child.text.strip()
    if not self.dimensions:
      self.dimensions = range(1,len(self.features)+1)
      self.raiseAWarning('The dimensions for given features: ' + str(self.features) + ' is not provided! Default dimensions will be used: ' + str(self.dimensions) + '!')

  def _localPrintXML(self,node,options=None):
    """
      Adds requested entries to XML node.
      @ In, node, XML node, to which entries will be added
      @ In, options, dict, optional, list of requests and options
        May include: 'what': comma-separated string list, the qualities to print out
      @ Out, None
    """
    for what in options.keys():
      if what.lower() in self.acceptedMetric:
        metricNode = TreeStructure.Node(what)
        for target in options[what].keys():
          newNode = TreeStructure.Node(target)
          entries = options[what][target]
          #add to tree
          for entry in entries:
            subNode = TreeStructure.Node('variable')
            subNode.setText(entry[0])
            vNode = TreeStructure.Node('index')
            vNode.setText(entry[1])
            subNode.appendBranch(vNode)
            vNode = TreeStructure.Node('dim')
            vNode.setText(entry[2])
            subNode.appendBranch(vNode)
            newNode.appendBranch(subNode)
          metricNode.appendBranch(newNode)
      node.appendBranch(metricNode)

  def collectOutput(self,finishedJob, output):
    """
      Function to place all of the computed data into the output object, (Files or DataObjects)
      @ In, finishedJob, object, JobHandler object that is in charge of running this postprocessor
      @ In, output, object, the object where we want to place our computed results
      @ Out, None
    """
    parameterSet = list(set(list(self.features)))
    if finishedJob.returnEvaluation() == -1: self.raiseAnError(RuntimeError, ' No available output to collect (Run probably is not finished yet)')
    outputDict = finishedJob.returnEvaluation()[-1]
    # Output to file
    if isinstance(output, Files.File):
      availExtens = ['xml','csv', 'txt']
      outputExtension = output.getExt().lower()
      if outputExtension not in availExtens:
        self.raiseAWarning('Output extension you input is ' + outputExtension)
        self.raiseAWarning('Available are ' + str(availExtens) + '. Converting extension to ' + str(availExtens[0]) + '!')
        outputExtensions = availExtens[0]
        output.setExtension(outputExtensions)
      if outputExtension != 'csv': separator = ' '
      else: separator = ','
      output.setPath(self.__workingDir)
      self.raiseADebug('Dumping output in file named ' + output.getAbsFile())
      output.open('w')
      if outputExtension != 'xml':
        maxLength = max(len(max(parameterSet, key = len)) + 5, 16)
        # Output all metrics to given file
        for what in outputDict.keys():
          if what.lower() in self.acceptedMetric:
            self.raiseADebug('Writing parameter rank for metric ' + what)
            for target in self.targets:
              if outputExtension != 'csv':
                output.write('Target,' + target + '\n')
                output.write('Parameters' + ' ' * maxLength + ''.join([str(item[0]) + ' ' * (maxLength - len(item)) for item in outputDict[what][target]]) + os.linesep)
                output.write(what + ' ' * maxLength + ''.join(['%.8E' % item[1] + ' ' * (maxLength -14) for item in outputDict[what][target]]) + os.linesep)
              else:
                output.write('Target,' + target + '\n')
                output.write('Parameters'  + ''.join([separator + str(item[0])  for item in outputDict[what][target]]) + os.linesep)
                output.write(what + ''.join([separator + '%.8E' % item[1] for item in outputDict[what][target]]) + os.linesep)
            output.write(os.linesep)
        output.close()
      else:
        node = TreeStructure.Node('ImportanceRank')
        tree = TreeStructure.NodeTree(node)
        self._localPrintXML(node,outputDict)
        msg=tree.stringNodeTree()
        output.writelines(msg)
        output.close()
        self.raiseAMessage('ImportanceRank XML printed to "'+output.getFilename()+'"!')
    # Output to DataObjects
    elif output.type in ['PointSet','HistorySet']:
      self.raiseADebug('Dumping output in data object named ' + output.name)
      for what in outputDict.keys():
        if what.lower() in self.acceptedMetric:
          for target in self.targets:
            self.raiseADebug('Dumping ' + target + '-' + what + '. Metadata name = ' + target + '-' + what + '. Targets stored in ' +  target + '-'  + what)
            output.updateMetadata(target + '-'  + what, outputDict[what][target])
    elif output.type == 'HDF5' : self.raiseAWarning('Output type ' + str(output.type) + ' not yet implemented. Skip it !!!!!')
    else: self.raiseAnError(IOError, 'Output type ' + str(output.type) + ' unknown.')

  def initialize(self, runInfo, inputs, initDict) :
    """
      Method to initialize the pp.
      @ In, runInfo, dict, dictionary of run info (e.g. working dir, etc)
      @ In, inputs, list, list of inputs
      @ In, initDict, dict, dictionary with initialization options
    """
    BasePostProcessor.initialize(self, runInfo, inputs, initDict)
    self.__workingDir = runInfo['WorkingDir']

  def inputToInternal(self, currentInp):
    """
      Method to convert an input object into the internal format that is understandable by this pp.
      @ In, currentInput, object, an object that needs to be converted
      @ Out, inputDict, dictionary of the converted data
    """
    if type(currentInp) == list  : currentInput = currentInp[-1]
    else                         : currentInput = currentInp
    if type(currentInput) == dict:
      if 'targets' in currentInput.keys(): return currentInput
    inputDict = {'targets':{}, 'metadata':{}, 'features':{}}
    if hasattr(currentInput,'type'):
      inType = currentInput.type
    else:
      if type(currentInput).__name__ == 'list'    : inType = 'list'
      else: self.raiseAnError(IOError, self, 'ImportanceRank postprocessor accepts Files, HDF5, PointSet, DataObject(s) only! Got ' + str(type(currentInput)))
    if inType not in ['HDF5', 'PointSet', 'list'] and not isinstance(inType,Files.File):
      self.raiseAnError(IOError, self, 'ImportanceRank postprocessor accepts Files, HDF5, PointSet, DataObject(s) only! Got ' + str(inType) + '!!!!')
    # get input from the external csv file
    if isinstance(inType,Files.File):
      if currentInput.subtype == 'csv': pass # to be implemented
    # get input from PointSet DataObject
    if inType in ['PointSet']:
      for feat in self.features:
        if feat in currentInput.getParaKeys('input'):
          inputDict['features'][feat] = currentInput.getParam('input', feat)
        else:
          self.raiseAnError(IOError,'Parameter ' + str(feat) + ' is listed ImportanceRank postprocessor features, but not found in the provided input!')
      for targetP in self.targets:
        if targetP in currentInput.getParaKeys('output'):
          inputDict['targets'][targetP] = currentInput.getParam('output', targetP)
        else:
          self.raiseAnError(IOError,'Parameter ' + str(targetP) + ' is listed ImportanceRank postprocessor targets, but not found in the provided input!')
      inputDict['metadata'] = currentInput.getAllMetadata()
    # get input from HDF5 Database
    if inType == 'HDF5': pass  # to be implemented

    return inputDict

  def run(self, inputIn):
    """
      This method executes the postprocessor action.
      @ In, inputIn, object, object contained the data to process. (inputToInternal output)
      @ Out, outputDict, dict, dictionary containing the evaluated data
    """
    inputDict = self.inputToInternal(inputIn)
    outputDict = {}
    senCoeffDict = {}
    senWeightDict = {}
    # compute sensitivities of targets with respect to features
    featValues = []
    for feat in self.features:
      featValues.append(inputDict['features'][feat])
    sampledFeatMatrix = np.atleast_2d(np.asarray(featValues)).T
    for target in self.targets:
      featCoeffs = LinearRegression().fit(sampledFeatMatrix, inputDict['targets'][target]).coef_
      featWeights = abs(featCoeffs)/np.sum(abs(featCoeffs))
      senWeightDict[target] = list(zip(self.features,featWeights,self.dimensions))
      senCoeffDict[target] = featCoeffs
    # compute importance rank
    for what in self.what:
      if what not in outputDict.keys(): outputDict[what] = {}
      if what.lower() == 'sensitivityindex':
        for target in self.targets:
          entries = senWeightDict[target]
          entries.sort(key=lambda x: x[1],reverse=True)
          outputDict[what][target] = entries
      if what.lower() == 'importanceindex':
        for target in self.targets:
          featCoeffs = senCoeffDict[target]
          featWeights = []
          if not self.transformation:
            for index,feat in enumerate(self.features):
              totDim = self.mvnDistribution.dimension
              covIndex = totDim * (self.dimensions[index] - 1) + self.dimensions[index] - 1
              if self.mvnDistribution.covarianceType == 'abs':
                covTarget = featCoeffs[index] * self.mvnDistribution.covariance[covIndex] * featCoeffs[index]
              else:
                covFeature = self.mvnDistribution.covariance[covIndex]*self.mvnDistribution.mu[self.dimensions[index]-1]**2
                covTarget = featCoeffs[index] * covFeature * featCoeffs[index]
              featWeights.append(covTarget)
            featWeights = featWeights/np.sum(featWeights)
            entries = list(zip(self.features,featWeights,self.dimensions))
            entries.sort(key=lambda x: x[1],reverse=True)
            outputDict[what][target] = entries
          # if the features type is 'latent', since latentVariables are used to compute the sensitivities
          # the covariance for latentVariances are identity matrix
          else:
           entries = senWeightDict[target]
           entries.sort(key=lambda x: x[1],reverse=True)
           outputDict[what][target] = entries
      #calculate PCA index
      if what.lower() == 'pcaindex':
        index = [dim-1 for dim in self.dimensions]
        singularValues = self.mvnDistribution.returnSingularValues(index)
        singularValues = list(singularValues/np.sum(singularValues))
        entries = list(zip(self.features,singularValues,self.dimensions))
        entries.sort(key=lambda x: x[1],reverse=True)
        for target in self.targets:
          outputDict[what][target] = entries
      # To be implemented
      #if what == 'CumulativeSenitivityIndex':
      #  self.raiseAnError(NotImplementedError,'CumulativeSensitivityIndex is not yet implemented for ' + self.printTag)
      #if what == 'CumulativeImportanceIndex':
      #  self.raiseAnError(NotImplementedError,'CumulativeImportanceIndex is not yet implemented for ' + self.printTag)

    return outputDict
#
#
#
class BasicStatistics(BasePostProcessor):
  """
    BasicStatistics filter class. It computes all the most popular statistics
  """
  def __init__(self, messageHandler):
    """
      Constructor
      @ In, messageHandler, MessageHandler, message handler object
      @ Out, None
    """
    BasePostProcessor.__init__(self, messageHandler)
    self.parameters = {}  # parameters dictionary (they are basically stored into a dictionary identified by tag "targets"
    self.acceptedCalcParam = ['covariance',
                              'NormalizedSensitivity',
                              'VarianceDependentSensitivity',
                              'sensitivity',
                              'pearson',
                              'expectedValue',
                              'sigma',
                              'variationCoefficient',
                              'variance',
                              'skewness',
                              'kurtosis',
                              'median',
                              'percentile',
                              'samples']  # accepted calculation parameters
    self.what = self.acceptedCalcParam  # what needs to be computed... default...all
    self.methodsToRun = []  # if a function is present, its outcome name is here stored... if it matches one of the known outcomes, the pp is going to use the function to compute it
    self.externalFunction = []
    self.printTag = 'POSTPROCESSOR BASIC STATISTIC'
    self.addAssemblerObject('Function','-1', True)
    self.biased = False

  def inputToInternal(self, currentInp):
    """
      Method to convert an input object into the internal format that is
      understandable by this pp.
      @ In, currentInp, object, an object that needs to be converted
      @ Out, inputDict, dict, dictionary of the converted data
    """
    # each post processor knows how to handle the coming inputs. The BasicStatistics postprocessor accept all the input type (files (csv only), hdf5 and datas
    if type(currentInp) == list  : currentInput = currentInp [-1]
    else                         : currentInput = currentInp
    if type(currentInput) == dict:
      if 'targets' in currentInput.keys(): return currentInput
    inputDict = {'targets':{}, 'metadata':{}}
    if hasattr(currentInput,'type'):
      inType = currentInput.type
    else:
      if type(currentInput).__name__ == 'list'    : inType = 'list'
      else: self.raiseAnError(IOError, self, 'BasicStatistics postprocessor accepts files,HDF5,Data(s) only! Got ' + str(type(currentInput)))
    if inType not in ['HDF5', 'PointSet', 'list'] and not isinstance(inType,Files.File):
      self.raiseAnError(IOError, self, 'BasicStatistics postprocessor accepts files,HDF5,Data(s) only! Got ' + str(inType) + '!!!!')
    if isinstance(inType,Files.File):
      if currentInput.subtype == 'csv': pass
    if inType == 'HDF5': pass  # to be implemented
    if inType in ['PointSet']:
      for targetP in self.parameters['targets']:
        if   targetP in currentInput.getParaKeys('input') : inputDict['targets'][targetP] = currentInput.getParam('input' , targetP)
        elif targetP in currentInput.getParaKeys('output'): inputDict['targets'][targetP] = currentInput.getParam('output', targetP)
      inputDict['metadata'] = currentInput.getAllMetadata()
    return inputDict

  def initialize(self, runInfo, inputs, initDict):
    """
      Method to initialize the BasicStatistic pp. In here the working dir is
      grepped.
      @ In, runInfo, dict, dictionary of run info (e.g. working dir, etc)
      @ In, inputs, list, list of inputs
      @ In, initDict, dict, dictionary with initialization options
      @ Out, None
    """
    BasePostProcessor.initialize(self, runInfo, inputs, initDict)
    self.__workingDir = runInfo['WorkingDir']

  def _localReadMoreXML(self, xmlNode):
    """
      Function to read the portion of the xml input that belongs to this specialized class
      and initialize some stuff based on the inputs got
      @ In, xmlNode, xml.etree.Element, Xml element node
      @ Out, None
    """
    for child in xmlNode:
      if child.tag == "what":
        self.what = child.text
        if self.what == 'all': self.what = self.acceptedCalcParam
        else:
          toCompute = []
          for whatc in self.what.split(','):
            toCompute.append(whatc.strip())
            if whatc not in self.acceptedCalcParam:
              if whatc.split("_")[0] != 'percentile':self.raiseAnError(IOError, 'BasicStatistics postprocessor asked unknown operation ' + whatc + '. Available ' + str(self.acceptedCalcParam))
              else:
                # check if the percentile is correct
                requestedPercentile = whatc.split("_")[-1]
                integerPercentile = utils.intConversion(requestedPercentile.replace("%",""))
                if integerPercentile is None: self.raiseAnError(IOError,"Could not convert the inputted percentile. The percentile needs to an integer between 1 and 100. Got "+requestedPercentile)
                floatPercentile = utils.floatConversion(requestedPercentile.replace("%",""))
                if floatPercentile < 1.0 or floatPercentile > 100.0: self.raiseAnError(IOError,"the percentile needs to an integer between 1 and 100. Got "+str(floatPercentile))
                if -float(integerPercentile)/floatPercentile + 1.0 > 0.0001: self.raiseAnError(IOError,"the percentile needs to an integer between 1 and 100. Got "+str(floatPercentile))
          self.what = toCompute
      elif child.tag == "parameters"   : self.parameters['targets'] = child.text.split(',')
      elif child.tag == "methodsToRun" : self.methodsToRun = child.text.split(',')
      elif child.tag == "biased"       :
          if child.text.lower() in utils.stringsThatMeanTrue(): self.biased = True
      assert (self.parameters is not []), self.raiseAnError(IOError, 'I need parameters to work on! Please check your input for PP: ' + self.name)

  def collectOutput(self, finishedJob, output):
    """
      Function to place all of the computed data into the output object
      @ In, finishedJob, JobHandler External or Internal instance, A JobHandler object that is in charge of running this post-processor
      @ In, output, dataObjects, The object where we want to place our computed results
      @ Out, None
    """
    # output
    parameterSet = list(set(list(self.parameters['targets'])))
    if finishedJob.returnEvaluation() == -1: self.raiseAnError(RuntimeError, ' No available Output to collect (Run probabably is not finished yet)')
    outputDict = finishedJob.returnEvaluation()[1]
    methodToTest = []
    for key in self.methodsToRun:
      if key not in self.acceptedCalcParam: methodToTest.append(key)
    if isinstance(output,Files.File):
      availExtens = ['xml','csv']
      outputExtension = output.getExt().lower()
      if outputExtension not in availExtens:
        self.raiseAWarning('BasicStatistics postprocessor output extension you input is ' + outputExtension)
        self.raiseAWarning('Available are ' + str(availExtens) + '. Converting extension to ' + str(availExtens[0]) + '!')
        outputExtension = availExtens[0]
        output.setExtension(outputExtension)
      output.setPath(self.__workingDir)
      self.raiseADebug('Dumping output in file named ' + output.getAbsFile())
      output.open('w')
      if outputExtension == 'csv':
        self._writeCSV(output,outputDict,parameterSet,outputExtension,methodToTest)
      else:
        self._writeXML(output,outputDict,parameterSet,methodToTest)
    elif output.type in ['PointSet','HistorySet']:
      self.raiseADebug('Dumping output in data object named ' + output.name)
      for what in outputDict.keys():
        if what not in ['covariance', 'pearson', 'NormalizedSensitivity', 'VarianceDependentSensitivity', 'sensitivity'] + methodToTest:
          for targetP in parameterSet:
            self.raiseADebug('Dumping variable ' + targetP + '. Parameter: ' + what + '. Metadata name = ' + targetP + '-' + what)
            output.updateMetadata(targetP + '-' + what, outputDict[what][targetP])
        else:
          if what not in methodToTest:
            self.raiseADebug('Dumping matrix ' + what + '. Metadata name = ' + what + '. Targets stored in ' + 'targets-' + what)
            output.updateMetadata('targets-' + what, parameterSet)
            output.updateMetadata(what.replace("|","-"), outputDict[what])
      if self.externalFunction:
        self.raiseADebug('Dumping External Function results')
        for what in self.methodsToRun:
          if what not in self.acceptedCalcParam:
            output.updateMetadata(what, outputDict[what])
            self.raiseADebug('Dumping External Function parameter ' + what)
    elif output.type == 'HDF5' : self.raiseAWarning('Output type ' + str(output.type) + ' not yet implemented. Skip it !!!!!')
    else: self.raiseAnError(IOError, 'Output type ' + str(output.type) + ' unknown.')

  def _writeCSV(self,output,outputDict,parameterSet,outputExtension,methodToTest):
    """
      Defines the method for writing the basic statistics to a .csv file.
      @ In, output, File object, file to write to
      @ In, outputDict, dict, dictionary of statistics values
      @ In, parameterSet, list, list of parameters in use
      @ In, outputExtension, string, extension of the file to write
      @ In, methodToTest, list, strings of methods to test
      @ Out, None
    """
    separator = ','
    output.write('ComputedQuantities'+separator+separator.join(parameterSet) + os.linesep)
    quantitiesToWrite = {}
    for what in outputDict.keys():
      if what not in ['covariance', 'pearson', 'NormalizedSensitivity', 'VarianceDependentSensitivity', 'sensitivity'] + methodToTest:
        if what not in quantitiesToWrite.keys():quantitiesToWrite[what] = []
        for targetP in parameterSet:
          quantitiesToWrite[what].append('%.8E' % copy.deepcopy(outputDict[what][targetP]))
        output.write(what + separator +  separator.join(quantitiesToWrite[what])+os.linesep)
    maxLength = max(len(max(parameterSet, key = len)) + 5, 16)
    for what in outputDict.keys():
      if what in ['covariance', 'pearson', 'NormalizedSensitivity', 'VarianceDependentSensitivity','sensitivity']:
        self.raiseADebug('Writing parameter matrix ' + what)
        output.write(os.linesep)
        output.write(what + os.linesep)
        output.write('matrix' + separator + ''.join([str(item) + separator for item in parameterSet]) + os.linesep)
        for index in range(len(parameterSet)):
          output.write(parameterSet[index] + ''.join([separator + '%.8E' % item for item in outputDict[what][index]]) + os.linesep)
    if self.externalFunction:
      self.raiseADebug('Writing External Function results')
      output.write(os.linesep + 'EXT FUNCTION ' + os.linesep)
      output.write(os.linesep)
      for what in self.methodsToRun:
        if what not in self.acceptedCalcParam:
          self.raiseADebug('Writing External Function parameter ' + what)
          output.write(what + separator + '%.8E' % outputDict[what] + os.linesep)

  def _writeXML(self,output,outputDict,parameterSet,methodToTest):
    """
      Defines the method for writing the basic statistics to a .xml file.
      @ In, output, File object, file to write
      @ In, outputDict, dict, dictionary of statistics values
      @ In, parameterSet, list, list of parameters in use
      @ In, methodToTest, list, strings of methods to test
      @ Out, None
    """
    tree = xmlUtils.newTree('BasicStatisticsPP')
    root = tree.getroot()
    for t,target in enumerate(parameterSet):
      tNode = xmlUtils.newNode(target) #tnode is for properties with respect to the target
      root.append(tNode)
      for stat,val in outputDict.items():
        if stat not in ['covariance', 'pearson', 'NormalizedSensitivity', 'VarianceDependentSensitivity', 'sensitivity'] + methodToTest:
          val = val[target]
          sNode = xmlUtils.newNode(stat,text=str(val)) #sNode is for each stat of the target
          tNode.append(sNode)
      for stat,val in outputDict.items():
        if stat in ['covariance', 'pearson', 'NormalizedSensitivity', 'VarianceDependentSensitivity', 'sensitivity']:
          valRow = val[t]
          sNode = xmlUtils.newNode(stat)
          tNode.append(sNode)
          for p,param in enumerate(parameterSet):
            actVal = valRow[p]
            vNode = xmlUtils.newNode(param,text=str(actVal)) #vNode is for each parameter's stat's value with respect to the target
            sNode.append(vNode)
      if self.externalFunction:
        for stat in self.methodsToRun:
          if stat not in self.acceptedCalcParam:
            sNode = xmlUtils.newNode(stat,text=str(outputDict[stat]))
    pretty = xmlUtils.prettify(tree)
    output.writelines(pretty)
    output.close()

  def __computeVp(self,p,weights):
    """
      Compute the sum of p-th power of weights
      @ In, p, int, the power
      @ In, weights, list or numpy.array, weights
      @ Out, vp, float, the sum of p-th power of weights
    """
    vp = np.sum(np.power(weights,p))
    return vp

  def __computeUnbiasedCorrection(self,order,weightsOrN):
    """
      Compute unbiased correction given weights and momement order
      Reference paper:
      Lorenzo Rimoldini, "Weighted skewness and kurtosis unbiased by sample size", http://arxiv.org/pdf/1304.6564.pdf
      @ In, order, int, moment order
      @ In, weightsOrN, list/numpy.array or int, if list/numpy.array -> weights else -> number of samples
      @ Out, corrFactor, float (order <=3) or tuple of floats (order ==4), the unbiased correction factor
    """
    if order > 4: self.raiseAnError(RuntimeError,"computeUnbiasedCorrection is implemented for order <=4 only!")
    if type(weightsOrN).__name__ not in ['int','int8','int16','int64','int32']:
      if order == 2:
        V1, v1Square, V2 = self.__computeVp(1, weightsOrN), self.__computeVp(1, weightsOrN)**2.0, self.__computeVp(2, weightsOrN)
        corrFactor   = v1Square/(v1Square-V2)
      elif order == 3:
        V1, v1Cubic, V2, V3 = self.__computeVp(1, weightsOrN), self.__computeVp(1, weightsOrN)**3.0, self.__computeVp(2, weightsOrN), self.__computeVp(3, weightsOrN)
        corrFactor   =  v1Cubic/(v1Cubic-3.0*V2*V1+2.0*V3)
      elif order == 4:
        V1, v1Square, V2, V3, V4 = self.__computeVp(1, weightsOrN), self.__computeVp(1, weightsOrN)**2.0, self.__computeVp(2, weightsOrN), self.__computeVp(3, weightsOrN), self.__computeVp(4, weightsOrN)
        numer1 = v1Square*(v1Square**2.0-3.0*v1Square*V2+2.0*V1*V3+3.0*V2**2.0-3.0*V4)
        numer2 = 3.0*v1Square*(2.0*v1Square*V2-2.0*V1*V3-3.0*V2**2.0+3.0*V4)
        denom = (v1Square-V2)*(v1Square**2.0-6.0*v1Square*V2+8.0*V1*V3+3.0*V2**2.0-6.0*V4)
        corrFactor = numer1/denom ,numer2/denom
    else:
      if   order == 2: corrFactor   = float(weightsOrN)/(float(weightsOrN)-1.0)
      elif order == 3: corrFactor   = (float(weightsOrN)**2.0)/((float(weightsOrN)-1)*(float(weightsOrN)-2))
      elif order == 4: corrFactor = (float(weightsOrN)*(float(weightsOrN)**2.0-2.0*float(weightsOrN)+3.0))/((float(weightsOrN)-1)*(float(weightsOrN)-2)*(float(weightsOrN)-3)),(3.0*float(weightsOrN)*(2.0*float(weightsOrN)-3.0))/((float(weightsOrN)-1)*(float(weightsOrN)-2)*(float(weightsOrN)-3))
    return corrFactor

  def _computeKurtosis(self,arrayIn,expValue,pbWeight=None):
    """
      Method to compute the Kurtosis (fisher) of an array of observations
      @ In, arrayIn, list/numpy.array, the array of values from which the Kurtosis needs to be estimated
      @ In, expValue, float, expected value of arrayIn
      @ In, pbWeight, list/numpy.array, optional, the reliability weights that correspond to the values in 'array'. If not present, an unweighted approach is used
      @ Out, result, float, the Kurtosis of the array of data
    """
    if pbWeight is not None:
      unbiasCorr = self.__computeUnbiasedCorrection(4,pbWeight) if not self.biased else 1.0
      if not self.biased: result = -3.0 + ((1.0/self.__computeVp(1,pbWeight))*np.sum(np.dot(np.power(arrayIn - expValue,4.0),pbWeight))*unbiasCorr[0]-unbiasCorr[1]*np.power(((1.0/self.__computeVp(1,pbWeight))*np.sum(np.dot(np.power(arrayIn - expValue,2.0),pbWeight))),2.0))/np.power(self._computeVariance(arrayIn,expValue,pbWeight),2.0)
      else              : result = -3.0 + ((1.0/self.__computeVp(1,pbWeight))*np.sum(np.dot(np.power(arrayIn - expValue,4.0),pbWeight))*unbiasCorr)/np.power(self._computeVariance(arrayIn,expValue,pbWeight),2.0)
    else:
      unbiasCorr = self.__computeUnbiasedCorrection(4,len(arrayIn)) if not self.biased else 1.0
      if not self.biased: result = -3.0 + ((1.0/float(len(arrayIn)))*np.sum((arrayIn - expValue)**4)*unbiasCorr[0]-unbiasCorr[1]*(np.average((arrayIn - expValue)**2))**2.0)/(self._computeVariance(arrayIn,expValue))**2.0
      else              : result = -3.0 + ((1.0/float(len(arrayIn)))*np.sum((arrayIn - expValue)**4)*unbiasCorr)/(self._computeVariance(arrayIn,expValue))**2.0
    return result

  def _computeSkewness(self,arrayIn,expValue,pbWeight=None):
    """
      Method to compute the skewness of an array of observations
      @ In, arrayIn, list/numpy.array, the array of values from which the skewness needs to be estimated
      @ In, expValue, float, expected value of arrayIn
      @ In, pbWeight, list/numpy.array, optional, the reliability weights that correspond to the values in 'array'. If not present, an unweighted approach is used
      @ Out, result, float, the skewness of the array of data
    """
    if pbWeight is not None:
      unbiasCorr = self.__computeUnbiasedCorrection(3,pbWeight) if not self.biased else 1.0
      result = (1.0/self.__computeVp(1,pbWeight))*np.sum(np.dot(np.power(arrayIn - expValue,3.0),pbWeight))*unbiasCorr/np.power(self._computeVariance(arrayIn,expValue,pbWeight),1.5)
    else:
      unbiasCorr = self.__computeUnbiasedCorrection(3,len(arrayIn)) if not self.biased else 1.0
      result = ((1.0/float(len(arrayIn)))*np.sum((arrayIn - expValue)**3)*unbiasCorr)/np.power(self._computeVariance(arrayIn,expValue,pbWeight),1.5)
    return result

  def _computeVariance(self,arrayIn,expValue,pbWeight=None):
    """
      Method to compute the Variance (fisher) of an array of observations
      @ In, arrayIn, list/numpy.array, the array of values from which the Variance needs to be estimated
      @ In, expValue, float, expected value of arrayIn
      @ In, pbWeight, list/numpy.array, optional, the reliability weights that correspond to the values in 'array'. If not present, an unweighted approach is used
      @ Out, result, float, the Variance of the array of data
    """
    if pbWeight is not None:
      unbiasCorr = self.__computeUnbiasedCorrection(2,pbWeight) if not self.biased else 1.0
      result = (1.0/self.__computeVp(1,pbWeight))*np.average((arrayIn - expValue)**2,weights= pbWeight)*unbiasCorr
    else:
      unbiasCorr = self.__computeUnbiasedCorrection(2,len(arrayIn)) if not self.biased else 1.0
      result = np.average((arrayIn - expValue)**2)*unbiasCorr
    return result

  def _computeSigma(self,arrayIn,expValue,pbWeight=None):
    """
      Method to compute the sigma of an array of observations
      @ In, arrayIn, list/numpy.array, the array of values from which the sigma needs to be estimated
      @ In, expValue, float, expected value of arrayIn
      @ In, pbWeight, list/numpy.array, optional, the reliability weights that correspond to the values in 'array'. If not present, an unweighted approach is used
      @ Out, sigma, float, the sigma of the array of data
    """
    return np.sqrt(self._computeVariance(arrayIn,expValue,pbWeight))

  def _computeWeightedPercentile(self,arrayIn,pbWeight,percent=0.5):
    """
      Method to compute the weighted percentile in a array of data
      @ In, arrayIn, list/numpy.array, the array of values from which the percentile needs to be estimated
      @ In, pbWeight, list/numpy.array, the reliability weights that correspond to the values in 'array'
      @ In, percent, float, the percentile that needs to be computed (between 0.01 and 1.0)
      @ Out, result, float, the percentile
    """
    idxs                   = np.argsort(np.asarray(zip(pbWeight,arrayIn))[:,1])
    sortedWeightsAndPoints = np.asarray(zip(pbWeight[idxs],arrayIn[idxs]))
    weightsCDF             = np.cumsum(sortedWeightsAndPoints[:,0])
    percentileFunction     = interpolate.interp1d(weightsCDF,[i for i in range(len(arrayIn))],kind='nearest')
    try:
      index  = int(percentileFunction(percent))
      result = sortedWeightsAndPoints[index,1]
    except ValueError:
      result = np.median(arrayIn)
    return result

  def run(self, inputIn):
    """
      This method executes the postprocessor action. In this case, it computes all the requested statistical FOMs
      @ In,  inputIn, object, object contained the data to process. (inputToInternal output)
      @ Out, outputDict, dict, Dictionary containing the results
    """
    input = self.inputToInternal(inputIn)
    outputDict = {}
    pbWeights, pbPresent  = {'realization':None}, False
    if self.externalFunction:
      # there is an external function
      for what in self.methodsToRun:
        outputDict[what] = self.externalFunction.evaluate(what, input['targets'])
        # check if "what" corresponds to an internal method
        if what in self.acceptedCalcParam:
          if what not in ['pearson', 'covariance', 'NormalizedSensitivity', 'VarianceDependentSensitivity', 'sensitivity']:
            if type(outputDict[what]) != dict: self.raiseAnError(IOError, 'BasicStatistics postprocessor: You have overwritten the "' + what + '" method through an external function, it must be a dictionary!!')
          else:
            if type(outputDict[what]) != np.ndarray: self.raiseAnError(IOError, 'BasicStatistics postprocessor: You have overwritten the "' + what + '" method through an external function, it must be a numpy.ndarray!!')
            if len(outputDict[what].shape) != 2:     self.raiseAnError(IOError, 'BasicStatistics postprocessor: You have overwritten the "' + what + '" method through an external function, it must be a 2D numpy.ndarray!!')
    # setting some convenience values
    parameterSet = list(set(list(self.parameters['targets'])))  # @Andrea I am using set to avoid the test: if targetP not in outputDict[what].keys()
    if 'metadata' in input.keys(): pbPresent = 'ProbabilityWeight' in input['metadata'].keys() if 'metadata' in input.keys() else False
    if not pbPresent:
      if 'metadata' in input.keys():
        if 'SamplerType' in input['metadata'].keys():
          if input['metadata']['SamplerType'][0] != 'MC' : self.raiseAWarning('BasicStatistics postprocessor can not compute expectedValue without ProbabilityWeights. Use unit weight')
        else: self.raiseAWarning('BasicStatistics can not compute expectedValue without ProbabilityWeights. Use unit weight')
      pbWeights['realization'] = np.asarray([1.0 / len(input['targets'][self.parameters['targets'][0]])]*len(input['targets'][self.parameters['targets'][0]]))
    else: pbWeights['realization'] = input['metadata']['ProbabilityWeight']/np.sum(input['metadata']['ProbabilityWeight'])
    #This section should take the probability weight for each sampling variable
    pbWeights['SampledVarsPbWeight'] = {'SampledVarsPbWeight':{}}
    if 'metadata' in input.keys():
      for target in parameterSet:
        if 'ProbabilityWeight-'+target in input['metadata'].keys():
          pbWeights['SampledVarsPbWeight']['SampledVarsPbWeight'][target] = np.asarray(input['metadata']['ProbabilityWeight-'+target])
          pbWeights['SampledVarsPbWeight']['SampledVarsPbWeight'][target][:] = pbWeights['SampledVarsPbWeight']['SampledVarsPbWeight'][target][:]/np.sum(pbWeights['SampledVarsPbWeight']['SampledVarsPbWeight'][target])
    # if here because the user could have overwritten the method through the external function
    if 'expectedValue' not in outputDict.keys(): outputDict['expectedValue'] = {}
    expValues = np.zeros(len(parameterSet))
    for myIndex, targetP in enumerate(parameterSet):
      if pbPresent: relWeight  = pbWeights['realization'] if targetP not in pbWeights['SampledVarsPbWeight']['SampledVarsPbWeight'].keys() else pbWeights['SampledVarsPbWeight']['SampledVarsPbWeight'][targetP]
      else        : relWeight  = None
      if relWeight is None: outputDict['expectedValue'][targetP] = np.mean(input['targets'][targetP])
      else                : outputDict['expectedValue'][targetP] = np.average(input['targets'][targetP], weights = relWeight)
      expValues[myIndex] = outputDict['expectedValue'][targetP]
    for what in self.what:
      if what not in outputDict.keys(): outputDict[what] = {}
      # samples
      if what == 'samples':
        for p in parameterSet:
          outputDict[what][p] = len(input['targets'].values()[0])
      # sigma
      if what == 'sigma':
        for myIndex, targetP in enumerate(parameterSet):
          if pbPresent: relWeight  = pbWeights['realization'] if targetP not in pbWeights['SampledVarsPbWeight']['SampledVarsPbWeight'].keys() else pbWeights['SampledVarsPbWeight']['SampledVarsPbWeight'][targetP]
          else        : relWeight  = None
          outputDict[what][targetP] = self._computeSigma(input['targets'][targetP],expValues[myIndex],relWeight)
          if (outputDict[what][targetP] == 0):
            self.raiseAWarning('The variable: ' + targetP + ' is not dispersed (sigma = 0)! Please check your input in PP: ' + self.name)
            outputDict[what][targetP] = np.Infinity
      # variance
      if what == 'variance':
        for myIndex, targetP in enumerate(parameterSet):
          if pbPresent: relWeight  = pbWeights['realization'] if targetP not in pbWeights['SampledVarsPbWeight']['SampledVarsPbWeight'].keys() else pbWeights['SampledVarsPbWeight']['SampledVarsPbWeight'][targetP]
          else        : relWeight  = None
          outputDict[what][targetP] = self._computeVariance(input['targets'][targetP],expValues[myIndex],pbWeight=relWeight)
          if (outputDict[what][targetP] == 0):
            self.raiseAWarning('The variable: ' + targetP + ' has zero variance! Please check your input in PP: ' + self.name)
            outputDict[what][targetP] = np.Infinity
      # coefficient of variation (sigma/mu)
      if what == 'variationCoefficient':
        for myIndex, targetP in enumerate(parameterSet):
          if pbPresent: relWeight  = pbWeights['realization'] if targetP not in pbWeights['SampledVarsPbWeight']['SampledVarsPbWeight'].keys() else pbWeights['SampledVarsPbWeight']['SampledVarsPbWeight'][targetP]
          else        : relWeight  = None
          sigma = self._computeSigma(input['targets'][targetP],expValues[myIndex],relWeight)
          if (outputDict['expectedValue'][targetP] == 0):
            self.raiseAWarning('Expected Value for ' + targetP + ' is zero! Variation Coefficient can not be calculated in PP: ' + self.name)
            outputDict['expectedValue'][targetP] = np.Infinity
          outputDict[what][targetP] = sigma / outputDict['expectedValue'][targetP]
      # kurtosis
      if what == 'kurtosis':
        for myIndex, targetP in enumerate(parameterSet):
          if pbPresent: relWeight  = pbWeights['realization'] if targetP not in pbWeights['SampledVarsPbWeight']['SampledVarsPbWeight'].keys() else pbWeights['SampledVarsPbWeight']['SampledVarsPbWeight'][targetP]
          else        : relWeight  = None
          outputDict[what][targetP] = self._computeKurtosis(input['targets'][targetP],expValues[myIndex],pbWeight=relWeight)
      # skewness
      if what == 'skewness':
        for myIndex, targetP in enumerate(parameterSet):
          if pbPresent: relWeight  = pbWeights['realization'] if targetP not in pbWeights['SampledVarsPbWeight']['SampledVarsPbWeight'].keys() else pbWeights['SampledVarsPbWeight']['SampledVarsPbWeight'][targetP]
          else        : relWeight  = None
          outputDict[what][targetP] = self._computeSkewness(input['targets'][targetP],expValues[myIndex],pbWeight=relWeight)
      # median
      if what == 'median':
        if pbPresent:
          for targetP in parameterSet:
            relWeight  = pbWeights['realization'] if targetP not in pbWeights['SampledVarsPbWeight']['SampledVarsPbWeight'].keys() else pbWeights['SampledVarsPbWeight']['SampledVarsPbWeight'][targetP]
            outputDict[what][targetP] = self._computeWeightedPercentile(input['targets'][targetP],relWeight,percent=0.5)
        else:
          for targetP in parameterSet: outputDict[what][targetP] = np.median(input['targets'][targetP])
      # percentile
      if what.split("_")[0] == 'percentile':
        outputDict.pop(what)
        if "_" not in what: whatPercentile = [what + '_5', what + '_95']
        else              : whatPercentile = [what.replace("%","")]
        for whatPerc in whatPercentile:
          if whatPerc not in outputDict.keys(): outputDict[whatPerc] = {}
          for targetP in self.parameters['targets'  ]:
            if targetP not in outputDict[whatPerc].keys() :
              if pbPresent: relWeight  = pbWeights['realization'] if targetP not in pbWeights['SampledVarsPbWeight']['SampledVarsPbWeight'].keys() else pbWeights['SampledVarsPbWeight']['SampledVarsPbWeight'][targetP]
              integerPercentile             = utils.intConversion(whatPerc.split("_")[-1].replace("%",""))
              outputDict[whatPerc][targetP] = np.percentile(input['targets'][targetP], integerPercentile) if not pbPresent else self._computeWeightedPercentile(input['targets'][targetP],relWeight,percent=float(integerPercentile)/100.0)
      # cov matrix
      if what == 'covariance':
        feat = np.zeros((len(input['targets'].keys()), utils.first(input['targets'].values()).size))
        pbWeightsList = [None]*len(input['targets'].keys())
        for myIndex, targetP in enumerate(parameterSet):
          feat[myIndex, :] = input['targets'][targetP][:]
          pbWeightsList[myIndex] = pbWeights['realization'] if targetP not in pbWeights['SampledVarsPbWeight']['SampledVarsPbWeight'].keys() else pbWeights['SampledVarsPbWeight']['SampledVarsPbWeight'][targetP]
        pbWeightsList.append(pbWeights['realization'])
        outputDict[what] = self.covariance(feat, weights = pbWeightsList)
      # pearson matrix
      if what == 'pearson':
        feat          = np.zeros((len(input['targets'].keys()), utils.first(input['targets'].values()).size))
        pbWeightsList = [None]*len(input['targets'].keys())
        for myIndex, targetP in enumerate(parameterSet):
          feat[myIndex, :] = input['targets'][targetP][:]
          pbWeightsList[myIndex] = pbWeights['realization'] if targetP not in pbWeights['SampledVarsPbWeight']['SampledVarsPbWeight'].keys() else pbWeights['SampledVarsPbWeight']['SampledVarsPbWeight'][targetP]
        outputDict[what] = self.corrCoeff(feat, weights = pbWeightsList)  # np.corrcoef(feat)
      # sensitivity matrix
      if what == 'sensitivity':
        for myIndex, target in enumerate(parameterSet):
          values, targetCoefs = list(input['targets'].values()), list(input['targets'].keys())
          values.pop(list(input['targets'].keys()).index(target)), targetCoefs.pop(list(input['targets'].keys()).index(target))
          sampledMatrix = np.atleast_2d(np.asarray(values)).T
          regressorsByTarget = dict(zip(targetCoefs, LinearRegression().fit(sampledMatrix, input['targets'][target]).coef_))
          regressorsByTarget[target] = 1.0
          outputDict[what][myIndex] = np.zeros(len(parameterSet))
          for cnt, param in enumerate(parameterSet): outputDict[what][myIndex][cnt] = regressorsByTarget[param]
      # VarianceDependentSensitivity matrix
      # The formular for this calculation is coming from: http://www.math.uah.edu/stat/expect/Matrices.html
      # The best linear predictor: L(Y|X) = expectedValue(Y) + cov(Y,X) * [vc(X)]^(-1) * [X-expectedValue(X)]
      # where Y is a vector of outputs, and X is a vector of inputs, cov(Y,X) is the covariance matrix of Y and X,
      # vc(X) is the covariance matrix of X with itself.
      # The variance dependent sensitivity matrix is defined as: cov(Y,X) * [vc(X)]^(-1)
      if what == 'VarianceDependentSensitivity':
        feat = np.zeros((len(input['targets'].keys()), utils.first(input['targets'].values()).size))
        pbWeightsList = [None]*len(input['targets'].keys())
        for myIndex, targetP in enumerate(parameterSet):
          feat[myIndex, :] = input['targets'][targetP][:]
          pbWeightsList[myIndex] = pbWeights['realization'] if targetP not in pbWeights['SampledVarsPbWeight']['SampledVarsPbWeight'].keys() else pbWeights['SampledVarsPbWeight']['SampledVarsPbWeight'][targetP]
        pbWeightsList.append(pbWeights['realization'])
        covMatrix = self.covariance(feat, weights = pbWeightsList)
        for myIndex, targetP in enumerate(parameterSet):
          targetCoefs = list(parameterSet)
          targetCoefs.pop(myIndex)
          inputParameters = np.delete(feat,myIndex,axis=0)
          inputCovMatrix = np.delete(covMatrix,myIndex,axis=0)
          inputCovMatrix = np.delete(inputCovMatrix,myIndex,axis=1)
          outputInputCov = np.delete(covMatrix[myIndex,:],myIndex)
          sensitivityCoeffDict = dict(zip(targetCoefs,np.dot(outputInputCov, np.linalg.pinv(inputCovMatrix))))
          sensitivityCoeffDict[targetP] = 1.0
          outputDict[what][myIndex] = np.zeros(len(parameterSet))
          for cnt,param in enumerate(parameterSet):
            outputDict[what][myIndex][cnt] = sensitivityCoeffDict[param]
      # Normalized variance dependent sensitivity matrix: variance dependent sensitivity  normalized by the mean (% change of output)/(% change of input)
      if what == 'NormalizedSensitivity':
        feat = np.zeros((len(input['targets'].keys()), utils.first(input['targets'].values()).size))
        pbWeightsList = [None]*len(input['targets'].keys())
        for myIndex, targetP in enumerate(parameterSet):
          feat[myIndex, :] = input['targets'][targetP][:]
          pbWeightsList[myIndex] = pbWeights['realization'] if targetP not in pbWeights['SampledVarsPbWeight']['SampledVarsPbWeight'].keys() else pbWeights['SampledVarsPbWeight']['SampledVarsPbWeight'][targetP]
        pbWeightsList.append(pbWeights['realization'])
        covMatrix = self.covariance(feat, weights = pbWeightsList)
        for myIndex, targetP in enumerate(parameterSet):
          targetCoefs = list(parameterSet)
          targetCoefs.pop(myIndex)
          inputParameters = np.delete(feat,myIndex,axis=0)
          inputCovMatrix = np.delete(covMatrix,myIndex,axis=0)
          inputCovMatrix = np.delete(inputCovMatrix,myIndex,axis=1)
          outputInputCov = np.delete(covMatrix[myIndex,:],myIndex)
          sensitivityCoeffDict = dict(zip(targetCoefs,np.dot(outputInputCov, np.linalg.pinv(inputCovMatrix))))
          sensitivityCoeffDict[targetP] = 1.0
          outputDict[what][myIndex] = np.zeros(len(parameterSet))
          for cnt,param in enumerate(parameterSet):
            outputDict[what][myIndex][cnt] = sensitivityCoeffDict[param]*expValues[cnt]/expValues[myIndex]
    # print on screen
    self.raiseADebug('BasicStatistics ' + str(self.name) + 'pp outputs')
    methodToTest = []
    for key in self.methodsToRun:
      if key not in self.acceptedCalcParam: methodToTest.append(key)
    msg = os.linesep
    for targetP in parameterSet:
      msg += '        *************' + '*' * len(targetP) + '***' + os.linesep
      msg += '        * Variable * ' + targetP + '  *' + os.linesep
      msg += '        *************' + '*' * len(targetP) + '***' + os.linesep
      for what in outputDict.keys():
        if what not in ['covariance', 'pearson', 'NormalizedSensitivity', 'VarianceDependentSensitivity', 'sensitivity'] + methodToTest:
          msg += '               ' + '**' + '*' * len(what) + '***' + 6 * '*' + '*' * 8 + '***' + os.linesep
          msg += '               ' + '* ' + what + ' * ' + '%.8E' % outputDict[what][targetP] + '  *' + os.linesep
          msg += '               ' + '**' + '*' * len(what) + '***' + 6 * '*' + '*' * 8 + '***' + os.linesep
    maxLength = max(len(max(parameterSet, key = len)) + 5, 16)
    if 'covariance' in outputDict.keys():
      msg += ' ' * maxLength + '*****************************' + os.linesep
      msg += ' ' * maxLength + '*         Covariance        *' + os.linesep
      msg += ' ' * maxLength + '*****************************' + os.linesep
      msg += ' ' * maxLength + ''.join([str(item) + ' ' * (maxLength - len(item)) for item in parameterSet]) + os.linesep
      for index in range(len(parameterSet)):
        msg += parameterSet[index] + ' ' * (maxLength - len(parameterSet[index])) + ''.join(['%.8E' % item + ' ' * (maxLength - 14) for item in outputDict['covariance'][index]]) + os.linesep
    if 'pearson' in outputDict.keys():
      msg += ' ' * maxLength + '*****************************' + os.linesep
      msg += ' ' * maxLength + '*    Pearson/Correlation    *' + os.linesep
      msg += ' ' * maxLength + '*****************************' + os.linesep
      msg += ' ' * maxLength + ''.join([str(item) + ' ' * (maxLength - len(item)) for item in parameterSet]) + os.linesep
      for index in range(len(parameterSet)):
        msg += parameterSet[index] + ' ' * (maxLength - len(parameterSet[index])) + ''.join(['%.8E' % item + ' ' * (maxLength - 14) for item in outputDict['pearson'][index]]) + os.linesep
    if 'VarianceDependentSensitivity' in outputDict.keys():
      msg += ' ' * maxLength + '******************************' + os.linesep
      msg += ' ' * maxLength + '*VarianceDependentSensitivity*' + os.linesep
      msg += ' ' * maxLength + '******************************' + os.linesep
      msg += ' ' * maxLength + ''.join([str(item) + ' ' * (maxLength - len(item)) for item in parameterSet]) + os.linesep
      for index in range(len(parameterSet)):
        msg += parameterSet[index] + ' ' * (maxLength - len(parameterSet[index])) + ''.join(['%.8E' % item + ' ' * (maxLength - 14) for item in outputDict['VarianceDependentSensitivity'][index]]) + os.linesep
    if 'NormalizedSensitivity' in outputDict.keys():
      msg += ' ' * maxLength + '******************************' + os.linesep
      msg += ' ' * maxLength + '* Normalized V.D.Sensitivity *' + os.linesep
      msg += ' ' * maxLength + '******************************' + os.linesep
      msg += ' ' * maxLength + ''.join([str(item) + ' ' * (maxLength - len(item)) for item in parameterSet]) + os.linesep
      for index in range(len(parameterSet)):
        msg += parameterSet[index] + ' ' * (maxLength - len(parameterSet[index])) + ''.join(['%.8E' % item + ' ' * (maxLength - 14) for item in outputDict['NormalizedSensitivity'][index]]) + os.linesep
    if 'sensitivity' in outputDict.keys():
      msg += ' ' * maxLength + '******************************' + os.linesep
      msg += ' ' * maxLength + '*        Sensitivity         *' + os.linesep
      msg += ' ' * maxLength + '******************************' + os.linesep
      msg += ' ' * maxLength + ''.join([str(item) + ' ' * (maxLength - len(item)) for item in parameterSet]) + os.linesep
      for index in range(len(parameterSet)):
        msg += parameterSet[index] + ' ' * (maxLength - len(parameterSet[index])) + ''.join(['%.8E' % item + ' ' * (maxLength - 14) for item in outputDict['sensitivity'][index]]) + os.linesep
    if self.externalFunction:
      msg += ' ' * maxLength + '+++++++++++++++++++++++++++++' + os.linesep
      msg += ' ' * maxLength + '+ OUTCOME FROM EXT FUNCTION +' + os.linesep
      msg += ' ' * maxLength + '+++++++++++++++++++++++++++++' + os.linesep
      for what in self.methodsToRun:
        if what not in self.acceptedCalcParam:
          msg += '              ' + '**' + '*' * len(what) + '***' + 6 * '*' + '*' * 8 + '***' + os.linesep
          msg += '              ' + '* ' + what + ' * ' + '%.8E' % outputDict[what] + '  *' + os.linesep
          msg += '              ' + '**' + '*' * len(what) + '***' + 6 * '*' + '*' * 8 + '***' + os.linesep
    self.raiseADebug(msg)
    return outputDict

  def covariance(self, feature, weights = None, rowVar = 1):
    """
      This method calculates the covariance Matrix for the given data.
      Unbiased unweighted covariance matrix, weights is None, bias is 0 (default)
      Biased unweighted covariance matrix,   weights is None, bias is 1
      Unbiased weighted covariance matrix,   weights is not None, bias is 0
      Biased weighted covariance matrix,     weights is not None, bias is 1
      can be calcuated depending on the selection of the inputs.
      @ In,  feature, list/numpy.array, [#targets,#samples]  features' samples
      @ In,  weights, list of list/numpy.array, optional, [#targets,#samples,realizationWeights]  reliability weights, and the last one in the list is the realization weights. Default is None
      @ In,  rowVar, int, optional, If rowVar is non-zero, then each row represents a variable,
                                    with samples in the columns. Otherwise, the relationship is transposed. Default=1
      @ Out, covMatrix, list/numpy.array, [#targets,#targets] the covariance matrix
    """
    X = np.array(feature, ndmin = 2, dtype = np.result_type(feature, np.float64))
    w = np.zeros(feature.shape, dtype = np.result_type(feature, np.float64))
    if X.shape[0] == 1: rowVar = 1
    if rowVar:
      N, featuresNumber, axis = X.shape[1], X.shape[0], 0
      for myIndex in range(featuresNumber): w[myIndex,:] = np.array(weights[myIndex], dtype = np.result_type(feature, np.float64))[:] if weights is not None else np.ones(len(w[myIndex,:]), dtype = np.result_type(feature, np.float64))[:]
    else:
      N, featuresNumber,axis = X.shape[0], X.shape[1], 1
      for myIndex in range(featuresNumber): w[:,myIndex] = np.array(weights[myIndex], dtype = np.result_type(feature, np.float64))[:] if weights is not None else np.ones(len(w[:,myIndex]), dtype = np.result_type(feature, np.float64))[:]
    realizationWeights = weights[-1]
    if N <= 1:
      self.raiseAWarning("Degrees of freedom <= 0")
      return np.zeros((featuresNumber,featuresNumber), dtype = np.result_type(feature, np.float64))
    diff = X - np.atleast_2d(np.average(X, axis = 1 - axis, weights = w)).T
    covMatrix = np.ones((featuresNumber,featuresNumber), dtype = np.result_type(feature, np.float64))
    for myIndex in range(featuresNumber):
      for myIndexTwo in range(featuresNumber):
        # The weights that are used here should represent the joint probability (P(x,y)). Since I have no way yet to compute the joint probability with weights only (eventually I can think to use an estimation of the
        # P(x,y) computed through a 2D histogram construction and weighted a posteriori with the 1-D weights), I decided to construct a weighting fanction that is defined as Wi = (2.0*Wi,x*Wi,y)/(Wi,x+Wi,y) that respects the constrains of the
        # covariance (symmetric and that the diagonal is == variance) but that is completely arbitrary and for that not used. As already mentioned, I need the joint probability to compute the E[XY] = integral[xy*p(x,y)dxdy]. Andrea
        # for now I just use the realization weights
        #jointWeights = (2.0*weights[myIndex][:]*weights[myIndexTwo][:])/(weights[myIndex][:]+weights[myIndexTwo][:])
        #jointWeights = jointWeights[:]/np.sum(jointWeights)
        if myIndex == myIndexTwo:
          jointWeights = weights[myIndex]/np.sum(weights[myIndex])
        else:
          jointWeights = realizationWeights/np.sum(realizationWeights)
        fact = self.__computeUnbiasedCorrection(2,jointWeights) if not self.biased else 1.0/np.sum(jointWeights)
        covMatrix[myIndex,myIndexTwo] = np.sum(diff[:,myIndex]*diff[:,myIndexTwo]*jointWeights[:]*fact) if not rowVar else np.sum(diff[myIndex,:]*diff[myIndexTwo,:]*jointWeights[:]*fact)
    return covMatrix

  def corrCoeff(self, feature, weights = None, rowVar = 1):
    """
      This method calculates the correlation coefficient Matrix (pearson) for the given data.
      Unbiased unweighted covariance matrix, weights is None, bias is 0 (default)
      Biased unweighted covariance matrix,   weights is None, bias is 1
      Unbiased weighted covariance matrix,   weights is not None, bias is 0
      Biased weighted covariance matrix,     weights is not None, bias is 1
      can be calcuated depending on the selection of the inputs.
      @ In,  feature, list/numpy.array, [#targets,#samples]  features' samples
      @ In,  weights, list/numpy.array, optional, [#samples]  reliability weights. Default is None
      @ In,  rowVar, int, optional, If rowVar is non-zero, then each row represents a variable,
                                    with samples in the columns. Otherwise, the relationship is transposed. Default=1
      @ Out, corrMatrix, list/numpy.array, [#targets,#targets] the correlation matrix
    """
    covM = self.covariance(feature, weights, rowVar)
    try:
      d = np.diag(covM)
      corrMatrix = covM / np.sqrt(np.multiply.outer(d, d))
    except ValueError:  # scalar covariance
      # nan if incorrect value (nan, inf, 0), 1 otherwise
      corrMatrix = covM / covM
    # to prevent numerical instability
    return corrMatrix
#
#
#
class LoadCsvIntoInternalObject(BasePostProcessor):
  """
    LoadCsvIntoInternalObject pp class. It is in charge of loading CSV files into one of the internal object (Data(s) or HDF5)
  """
  def __init__(self, messageHandler):
    """
      Constructor
      @ In, messageHandler, MessageHandler, message handler object
      @ Out, None
    """
    BasePostProcessor.__init__(self, messageHandler)
    self.sourceDirectory = None
    self.listOfCsvFiles = []
    self.printTag = 'POSTPROCESSOR LoadCsv'

  def initialize(self, runInfo, inputs, initDict):
    """
      Method to initialize the LoadCSV pp.
      @ In, runInfo, dict, dictionary of run info (e.g. working dir, etc)
      @ In, inputs, list, list of inputs
      @ In, initDict, dict, dictionary with initialization options
      @ Out, None
    """
    BasePostProcessor.initialize(self, runInfo, inputs, initDict)
    self.__workingDir = runInfo['WorkingDir']
    if '~' in self.sourceDirectory               : self.sourceDirectory = os.path.expanduser(self.sourceDirectory)
    if not os.path.isabs(self.sourceDirectory)   : self.sourceDirectory = os.path.normpath(os.path.join(self.__workingDir, self.sourceDirectory))
    if not os.path.exists(self.sourceDirectory)  : self.raiseAnError(IOError, "The directory indicated for PostProcessor " + self.name + "does not exist. Path: " + self.sourceDirectory)
    for _dir, _, _ in os.walk(self.sourceDirectory): self.listOfCsvFiles.extend(glob(os.path.join(_dir, "*.csv")))
    if len(self.listOfCsvFiles) == 0             : self.raiseAnError(IOError, "The directory indicated for PostProcessor " + self.name + "does not contain any csv file. Path: " + self.sourceDirectory)
    self.listOfCsvFiles.sort()

  def inputToInternal(self, currentInput):
    """
      Method to convert an input object into the internal format that is
      understandable by this pp.
      @ In, currentInput, object, an object that needs to be converted
      @ Out, self.listOfCsvFiles, list, list of csv files
    """
    return self.listOfCsvFiles

  def _localReadMoreXML(self, xmlNode):
    """
      Function to read the portion of the xml input that belongs to this specialized class
      and initialize some stuff based on the inputs got
      @ In, xmlNode, xml.etree.Element, Xml element node
      @ Out, None
    """
    for child in xmlNode:
      if child.tag == "directory": self.sourceDirectory = child.text
    if not self.sourceDirectory: self.raiseAnError(IOError, "The PostProcessor " + self.name + "needs a directory for loading the csv files!")

  def collectOutput(self, finishedJob, output):
    """
      Function to place all of the computed data into the output object
      @ In, finishedJob, JobHandler External or Internal instance, A JobHandler object that is in charge of running this post-processor
      @ In, output, dataObjects, The object where we want to place our computed results
      @ Out, None
    """
    for index, csvFile in enumerate(self.listOfCsvFiles):
      attributes = {"prefix":str(index), "inputFile":self.name, "type":"csv", "name":csvFile}
      metadata = finishedJob.returnMetadata()
      if metadata:
        for key in metadata: attributes[key] = metadata[key]
      try:                   output.addGroup(attributes, attributes)
      except AttributeError:
        outfile = Files.returnInstance('CSV',self)

        outfile.initialize(csvFile,self.messageHandler,path=os.path.dirname(csvFile))
        output.addOutput(outfile, attributes)
        if metadata:
          for key, value in metadata.items(): output.updateMetadata(key, value, attributes)

  def run(self, inputIn):
    """
      This method executes the postprocessor action. In this case, it just returns the list of csv files
      @ In,  inputIn, object, object contained the data to process. (inputToInternal output)
      @ Out, self.listOfCsvFiles, list, list of csv files
    """
    return self.listOfCsvFiles
#
#
#
class LimitSurface(BasePostProcessor):
  """
    LimitSurface filter class. It computes the limit surface associated to a dataset
  """

  def __init__(self, messageHandler):
    """
      Constructor
      @ In, messageHandler, MessageHandler, message handler object
      @ Out, None
    """
    BasePostProcessor.__init__(self,messageHandler)
    self.parameters        = {}               #parameters dictionary (they are basically stored into a dictionary identified by tag "targets"
    self.surfPoint         = None             #coordinate of the points considered on the limit surface
    self.testMatrix        = OrderedDict()    #This is the n-dimensional matrix representing the testing grid
    self.gridCoord         = {}               #Grid coordinates
    self.functionValue     = {}               #This a dictionary that contains np vectors with the value for each variable and for the goal function
    self.ROM               = None             #Pointer to a ROM
    self.externalFunction  = None             #Pointer to an external Function
    self.tolerance         = 1.0e-4           #SubGrid tollerance
    self.gridFromOutside   = False            #The grid has been passed from outside (self._initFromDict)?
    self.lsSide            = "negative"       # Limit surface side to compute the LS for (negative,positive,both)
    self.gridEntity        = None
    self.bounds            = None
    self.jobHandler        = None
    self.transfMethods     = {}
    self.addAssemblerObject('ROM','-1', True)
    self.addAssemblerObject('Function','1')
    self.printTag = 'POSTPROCESSOR LIMITSURFACE'

  def _localWhatDoINeed(self):
    """
      This method is a local mirror of the general whatDoINeed method.
      It is implemented by the samplers that need to request special objects
      @ In, None
      @ Out, needDict, dict, list of objects needed
    """
    needDict = {'internal':[(None,'jobHandler')]}
    return needDict

  def _localGenerateAssembler(self,initDict):
    """
      Generates the assembler.
      @ In, initDict, dict, dict of init objects
      @ Out, None
    """
    self.jobHandler = initDict['internal']['jobHandler']

  def inputToInternal(self, currentInp):
    """
      Method to convert an input object into the internal format that is
      understandable by this pp.
      @ In, currentInput, object, an object that needs to be converted
      @ Out, inputDict, dict, the resulting dictionary containing features and response
    """
    # each post processor knows how to handle the coming inputs. The BasicStatistics postprocessor accept all the input type (files (csv only), hdf5 and dataobjects
    if type(currentInp) == list: currentInput = currentInp[-1]
    else                       : currentInput = currentInp
    if type(currentInp) == dict:
      if 'targets' in currentInput.keys(): return
    inputDict = {'targets':{}, 'metadata':{}}
    #FIXME I don't think this is checking for files, HDF5 and dataobjects
    if hasattr(currentInput,'type'):
      inType = currentInput.type
    else:
      self.raiseAnError(IOError, self, 'LimitSurface postprocessor accepts files,HDF5,Data(s) only! Got ' + str(type(currentInput)))
    if isinstance(currentInp,Files.File):
      if currentInput.subtype == 'csv': pass
      #FIXME else?  This seems like hollow code right now.
    if inType == 'HDF5': pass  # to be implemented
    if inType in ['PointSet']:
      for targetP in self.parameters['targets']:
        if   targetP in currentInput.getParaKeys('input'): inputDict['targets'][targetP] = currentInput.getParam('input' , targetP)
        elif targetP in currentInput.getParaKeys('output'): inputDict['targets'][targetP] = currentInput.getParam('output', targetP)
      inputDict['metadata'] = currentInput.getAllMetadata()
    # to be added
    return inputDict

  def _initializeLSpp(self, runInfo, inputs, initDict):
    """
      Method to initialize the LS post processor (create grid, etc.)
      @ In, runInfo, dict, dictionary of run info (e.g. working dir, etc)
      @ In, inputs, list, list of inputs
      @ In, initDict, dict, dictionary with initialization options
      @ Out, None
    """
    BasePostProcessor.initialize(self, runInfo, inputs, initDict)
    self.gridEntity = GridEntities.returnInstance("MultiGridEntity",self,self.messageHandler)
    self.__workingDir     = runInfo['WorkingDir']
    self.externalFunction = self.assemblerDict['Function'][0][3]
    if 'ROM' not in self.assemblerDict.keys():
      self.ROM = SupervisedLearning.returnInstance('SciKitLearn', self, **{'SKLtype':'neighbors|KNeighborsClassifier',"n_neighbors":1, 'Features':','.join(list(self.parameters['targets'])), 'Target':self.externalFunction.name})
    else: self.ROM = self.assemblerDict['ROM'][0][3]
    self.ROM.reset()
    self.indexes = -1
    for index, inp in enumerate(self.inputs):
      if type(inp).__name__ in ['str', 'bytes', 'unicode']: self.raiseAnError(IOError, 'LimitSurface PostProcessor only accepts Data(s) as inputs!')
      if inp.type == 'PointSet': self.indexes = index
    if self.indexes == -1: self.raiseAnError(IOError, 'LimitSurface PostProcessor needs a PointSet as INPUT!!!!!!')
    else:
      # check if parameters are contained in the data
      inpKeys = self.inputs[self.indexes].getParaKeys("inputs")
      outKeys = self.inputs[self.indexes].getParaKeys("outputs")
      self.paramType = {}
      for param in self.parameters['targets']:
        if param not in inpKeys + outKeys: self.raiseAnError(IOError, 'LimitSurface PostProcessor: The param ' + param + ' not contained in Data ' + self.inputs[self.indexes].name + ' !')
        if param in inpKeys: self.paramType[param] = 'inputs'
        else:                self.paramType[param] = 'outputs'
    if self.bounds == None:
      self.bounds = {"lowerBounds":{},"upperBounds":{}}
      for key in self.parameters['targets']: self.bounds["lowerBounds"][key], self.bounds["upperBounds"][key] = min(self.inputs[self.indexes].getParam(self.paramType[key],key,nodeId = 'RecontructEnding')), max(self.inputs[self.indexes].getParam(self.paramType[key],key,nodeId = 'RecontructEnding'))
    self.gridEntity.initialize(initDictionary={"rootName":self.name,'constructTensor':True, "computeCells":initDict['computeCells'] if 'computeCells' in initDict.keys() else False,
                                               "dimensionNames":self.parameters['targets'], "lowerBounds":self.bounds["lowerBounds"],"upperBounds":self.bounds["upperBounds"],
                                               "volumetricRatio":self.tolerance   ,"transformationMethods":self.transfMethods})
    self.nVar                  = len(self.parameters['targets'])                                  # Total number of variables
    self.axisName              = self.gridEntity.returnParameter("dimensionNames",self.name)      # this list is the implicit mapping of the name of the variable with the grid axis ordering self.axisName[i] = name i-th coordinate
    self.testMatrix[self.name] = np.zeros(self.gridEntity.returnParameter("gridShape",self.name)) # grid where the values of the goalfunction are stored

  def _initializeLSppROM(self, inp, raiseErrorIfNotFound = True):
    """
      Method to initialize the LS accelleration rom
      @ In, inp, Data(s) object, data object containing the training set
      @ In, raiseErrorIfNotFound, bool, throw an error if the limit surface is not found
      @ Out, None
    """
    self.raiseADebug('Initiate training')
    if type(inp) == dict:
      self.functionValue.update(inp['inputs' ])
      self.functionValue.update(inp['outputs'])
    else:
      self.functionValue.update(inp.getParametersValues('inputs', nodeId = 'RecontructEnding'))
      self.functionValue.update(inp.getParametersValues('outputs', nodeId = 'RecontructEnding'))
    # recovery the index of the last function evaluation performed
    if self.externalFunction.name in self.functionValue.keys(): indexLast = len(self.functionValue[self.externalFunction.name]) - 1
    else                                                      : indexLast = -1
    # index of last set of point tested and ready to perform the function evaluation
    indexEnd = len(self.functionValue[self.axisName[0]]) - 1
    tempDict = {}
    if self.externalFunction.name in self.functionValue.keys():
      self.functionValue[self.externalFunction.name] = np.append(self.functionValue[self.externalFunction.name], np.zeros(indexEnd - indexLast))
    else: self.functionValue[self.externalFunction.name] = np.zeros(indexEnd + 1)

    for myIndex in range(indexLast + 1, indexEnd + 1):
      for key, value in self.functionValue.items(): tempDict[key] = value[myIndex]
      self.functionValue[self.externalFunction.name][myIndex] = self.externalFunction.evaluate('residuumSign', tempDict)
      if abs(self.functionValue[self.externalFunction.name][myIndex]) != 1.0: self.raiseAnError(IOError, 'LimitSurface: the function evaluation of the residuumSign method needs to return a 1 or -1!')
      if type(inp) != dict:
        if self.externalFunction.name in inp.getParaKeys('inputs'): inp.self.updateInputValue (self.externalFunction.name, self.functionValue[self.externalFunction.name][myIndex])
        if self.externalFunction.name in inp.getParaKeys('output'): inp.self.updateOutputValue(self.externalFunction.name, self.functionValue[self.externalFunction.name][myIndex])
      else:
        if self.externalFunction.name in inp['inputs' ].keys(): inp['inputs' ][self.externalFunction.name] = np.concatenate((inp['inputs'][self.externalFunction.name],np.asarray(self.functionValue[self.externalFunction.name][myIndex])))
        if self.externalFunction.name in inp['outputs'].keys(): inp['outputs'][self.externalFunction.name] = np.concatenate((inp['outputs'][self.externalFunction.name],np.asarray(self.functionValue[self.externalFunction.name][myIndex])))
    if np.sum(self.functionValue[self.externalFunction.name]) == float(len(self.functionValue[self.externalFunction.name])) or np.sum(self.functionValue[self.externalFunction.name]) == -float(len(self.functionValue[self.externalFunction.name])):
      if raiseErrorIfNotFound: self.raiseAnError(ValueError, 'LimitSurface: all the Function evaluations brought to the same result (No Limit Surface has been crossed...). Increase or change the data set!')
      else                   : self.raiseAWarning('LimitSurface: all the Function evaluations brought to the same result (No Limit Surface has been crossed...)!')
    #printing----------------------
    self.raiseADebug('LimitSurface: Mapping of the goal function evaluation performed')
    self.raiseADebug('LimitSurface: Already evaluated points and function values:')
    keyList = list(self.functionValue.keys())
    self.raiseADebug(','.join(keyList))
    for index in range(indexEnd + 1):
      self.raiseADebug(','.join([str(self.functionValue[key][index]) for key in keyList]))
    #printing----------------------
    tempDict = {}
    for name in self.axisName: tempDict[name] = np.asarray(self.functionValue[name])
    tempDict[self.externalFunction.name] = self.functionValue[self.externalFunction.name]
    self.ROM.train(tempDict)
    self.raiseADebug('LimitSurface: Training performed')
    self.raiseADebug('LimitSurface: Training finished')

  def initialize(self, runInfo, inputs, initDict):
    """
      Method to initialize the LS pp.
      @ In, runInfo, dict, dictionary of run info (e.g. working dir, etc)
      @ In, inputs, list, list of inputs
      @ In, initDict, dict, dictionary with initialization options
      @ Out, None
    """
    self._initializeLSpp(runInfo, inputs, initDict)
    self._initializeLSppROM(self.inputs[self.indexes])

  def _initFromDict(self, dictIn):
    """
      Initialize the LS pp from a dictionary (not from xml input).
      This is used when other objects initialize and use the LS pp for internal
      calculations
      @ In, dictIn, dict, dictionary of initialization options
      @ Out, None
    """
    if "parameters" not in dictIn.keys()             : self.raiseAnError(IOError, 'No Parameters specified in "dictIn" dictionary !!!!')
    if "name"                  in dictIn.keys()      : self.name          = dictIn["name"]
    if type(dictIn["parameters"]).__name__ == "list" : self.parameters['targets'] = dictIn["parameters"]
    else                                             : self.parameters['targets'] = dictIn["parameters"].split(",")
    if "bounds"                in dictIn.keys()      : self.bounds        = dictIn["bounds"]
    if "transformationMethods" in dictIn.keys()      : self.transfMethods = dictIn["transformationMethods"]
    if "verbosity"             in dictIn.keys()      : self.verbosity     = dictIn['verbosity']
    if "side"                  in dictIn.keys()      : self.lsSide        = dictIn["side"]
    if "tolerance"             in dictIn.keys()      : self.tolerance     = float(dictIn["tolerance"])
    if self.lsSide not in ["negative", "positive", "both"]: self.raiseAnError(IOError, 'Computation side can be positive, negative, both only !!!!')

  def getFunctionValue(self):
    """
    Method to get a pointer to the dictionary self.functionValue
    @ In, None
    @ Out, dictionary, self.functionValue
    """
    return self.functionValue

  def getTestMatrix(self, nodeName=None,exceptionGrid=None):
    """
      Method to get a pointer to the testMatrix object (evaluation grid)
      @ In, nodeName, string, optional, which grid node should be returned. If None, the self.name one, If "all", all of theme, else the nodeName
      @ In, exceptionGrid, string, optional, which grid node should should not returned in case nodeName is "all"
      @ Out, testMatrix, numpy.ndarray or dict , self.testMatrix
    """
    if nodeName == None  : testMatrix = self.testMatrix[self.name]
    elif nodeName =="all":
      if exceptionGrid == None: testMatrix = self.testMatrix
      else:
        returnDict = OrderedDict()
        wantedKeys = list(self.testMatrix.keys())
        wantedKeys.pop(wantedKeys.index(exceptionGrid))
        for key in wantedKeys: returnDict[key] = self.testMatrix[key]
        testMatrix = returnDict
    else                 : testMatrix = self.testMatrix[nodeName]
    return testMatrix

  def _localReadMoreXML(self, xmlNode):
    """
      Function to read the portion of the xml input that belongs to this specialized class
      and initialize some stuff based on the inputs got
      @ In, xmlNode, xml.etree.Element, Xml element node
      @ Out, None
    """
    initDict = {}
    for child in xmlNode: initDict[child.tag] = child.text
    initDict.update(xmlNode.attrib)
    self._initFromDict(initDict)

  def collectOutput(self, finishedJob, output):
    """
      Function to place all of the computed data into the output object
      @ In, finishedJob, JobHandler External or Internal instance, A JobHandler object that is in charge of running this post-processor
      @ In, output, dataObjects, The object where we want to place our computed results
      @ Out, None
    """
    if finishedJob.returnEvaluation() == -1: self.raiseAnError(RuntimeError, 'No available Output to collect (Run probably is not finished yet)')
    self.raiseADebug(str(finishedJob.returnEvaluation()))
    limitSurf = finishedJob.returnEvaluation()[1]
    if limitSurf[0] is not None:
      for varName in output.getParaKeys('inputs'):
        for varIndex in range(len(self.axisName)):
          if varName == self.axisName[varIndex]:
            output.removeInputValue(varName)
            for value in limitSurf[0][:, varIndex]: output.updateInputValue(varName, copy.copy(value))
      output.removeOutputValue(self.externalFunction.name)
      for value in limitSurf[1]: output.updateOutputValue(self.externalFunction.name, copy.copy(value))

  def refineGrid(self,refinementSteps=2):
    """
      Method to refine the internal grid based on the limit surface previously computed
      @ In, refinementSteps, int, optional, number of refinement steps
      @ Out, None
    """
    cellIds = self.gridEntity.retrieveCellIds([self.listSurfPointNegative,self.listSurfPointPositive],self.name)
    if self.getLocalVerbosity() == 'debug': self.raiseADebug("Limit Surface cell IDs are: \n"+ " \n".join([str(cellID) for cellID in cellIds]))
    self.raiseAMessage("Number of cells to be refined are "+str(len(cellIds))+". RefinementSteps = "+str(max([refinementSteps,2]))+"!")
    self.gridEntity.refineGrid({"cellIDs":cellIds,"refiningNumSteps":int(max([refinementSteps,2]))})
    for nodeName in self.gridEntity.getAllNodesNames(self.name):
      if nodeName != self.name: self.testMatrix[nodeName] = np.zeros(self.gridEntity.returnParameter("gridShape",nodeName))

  def run(self, inputIn = None, returnListSurfCoord = False, exceptionGrid = None, merge = True):
    """
      This method executes the postprocessor action. In this case it computes the limit surface.
      @ In, inputIn, dict, optional, dictionary of data to process
      @ In, returnListSurfCoord, bool, optional, True if listSurfaceCoordinate needs to be returned
      @ In, exceptionGrid, string, optional, the name of the sub-grid to not be considered
      @ In, merge, bool, optional, True if the LS in all the sub-grids need to be merged in a single returnSurface
      @ Out, returnSurface, tuple, tuple containing the limit surface info:
                          - if returnListSurfCoord: returnSurface = (surfPoint, evals, listSurfPoints)
                          - else                  : returnSurface = (surfPoint, evals)
    """
    allGridNames = self.gridEntity.getAllNodesNames(self.name)
    if exceptionGrid != None:
      try   : allGridNames.pop(allGridNames.index(exceptionGrid))
      except: pass
    self.surfPoint, evaluations, listSurfPoint = OrderedDict().fromkeys(allGridNames), OrderedDict().fromkeys(allGridNames) ,OrderedDict().fromkeys(allGridNames)
    for nodeName in allGridNames:
      #if skipMainGrid == True and nodeName == self.name: continue
      self.testMatrix[nodeName] = np.zeros(self.gridEntity.returnParameter("gridShape",nodeName))
      self.gridCoord[nodeName] = self.gridEntity.returnGridAsArrayOfCoordinates(nodeName=nodeName)
      tempDict ={}
      for  varId, varName in enumerate(self.axisName): tempDict[varName] = self.gridCoord[nodeName][:,varId]
      self.testMatrix[nodeName].shape     = (self.gridCoord[nodeName].shape[0])                       #rearrange the grid matrix such as is an array of values
      self.testMatrix[nodeName][:]        = self.ROM.evaluate(tempDict)                               #get the prediction on the testing grid
      self.testMatrix[nodeName].shape     = self.gridEntity.returnParameter("gridShape",nodeName)     #bring back the grid structure
      self.gridCoord[nodeName].shape      = self.gridEntity.returnParameter("gridCoorShape",nodeName) #bring back the grid structure
      self.raiseADebug('LimitSurface: Prediction performed')
      # here next the points that are close to any change are detected by a gradient (it is a pre-screener)
      toBeTested = np.squeeze(np.dstack(np.nonzero(np.sum(np.abs(np.gradient(self.testMatrix[nodeName])), axis = 0))))
      #printing----------------------
      self.raiseADebug('LimitSurface:  Limit surface candidate points')
      if self.getLocalVerbosity() == 'debug':
        for coordinate in np.rollaxis(toBeTested, 0):
          myStr = ''
          for iVar, varnName in enumerate(self.axisName): myStr += varnName + ': ' + str(coordinate[iVar]) + '      '
          self.raiseADebug('LimitSurface: ' + myStr + '  value: ' + str(self.testMatrix[nodeName][tuple(coordinate)]))
      # printing----------------------
      # check which one of the preselected points is really on the limit surface
      nNegPoints, nPosPoints                       =  0, 0
      listSurfPointNegative, listSurfPointPositive = [], []

      if self.lsSide in ["negative", "both"]:
        # it returns the list of points belonging to the limit state surface and resulting in a negative response by the ROM
        listSurfPointNegative = self.__localLimitStateSearch__(toBeTested, -1, nodeName)
        nNegPoints = len(listSurfPointNegative)
      if self.lsSide in ["positive", "both"]:
        # it returns the list of points belonging to the limit state surface and resulting in a positive response by the ROM
        listSurfPointPositive = self.__localLimitStateSearch__(toBeTested, 1, nodeName)
        nPosPoints = len(listSurfPointPositive)
      listSurfPoint[nodeName] = listSurfPointNegative + listSurfPointPositive
      #printing----------------------
      if self.getLocalVerbosity() == 'debug':
        if len(listSurfPoint[nodeName]) > 0: self.raiseADebug('LimitSurface: Limit surface points:')
        for coordinate in listSurfPoint[nodeName]:
          myStr = ''
          for iVar, varnName in enumerate(self.axisName): myStr += varnName + ': ' + str(coordinate[iVar]) + '      '
          self.raiseADebug('LimitSurface: ' + myStr + '  value: ' + str(self.testMatrix[nodeName][tuple(coordinate)]))
      # if the number of point on the limit surface is > than zero than save it
      if len(listSurfPoint[nodeName]) > 0:
        self.surfPoint[nodeName] = np.ndarray((len(listSurfPoint[nodeName]), self.nVar))
        evaluations[nodeName] = np.concatenate((-np.ones(nNegPoints), np.ones(nPosPoints)), axis = 0)
        for pointID, coordinate in enumerate(listSurfPoint[nodeName]):
          self.surfPoint[nodeName][pointID, :] = self.gridCoord[nodeName][tuple(coordinate)]
    if self.name != exceptionGrid: self.listSurfPointNegative, self.listSurfPointPositive = listSurfPoint[self.name][:nNegPoints-1],listSurfPoint[self.name][nNegPoints:]
    if merge == True:
      evals = np.hstack(evaluations.values())
      listSurfPoints = np.hstack(listSurfPoint.values())
      surfPoint = np.hstack(self.surfPoint.values())
      returnSurface = (surfPoint, evals, listSurfPoints) if returnListSurfCoord else (surfPoint, evals)
    else:
      returnSurface = (self.surfPoint, evaluations, listSurfPoint) if returnListSurfCoord else (self.surfPoint, evaluations)
    return returnSurface

  def __localLimitStateSearch__(self, toBeTested, sign, nodeName):
    """
      It returns the list of points belonging to the limit state surface and resulting in
      positive or negative responses by the ROM, depending on whether ''sign''
      equals either -1 or 1, respectively.
      @ In, toBeTested, np.ndarray, the nodes to be tested
      @ In, sign, int, the sign that should be tested (-1 or +1)
      @ In, nodeName, string, the sub-grid name
      @ Out, listSurfPoint, list, the list of limit surface coordinates
    """
    listSurfPoint = []
    gridShape = self.gridEntity.returnParameter("gridShape",nodeName)
    myIdList = np.zeros(self.nVar,dtype=int)
    putIt = np.zeros(self.nVar,dtype=bool)
    for coordinate in np.rollaxis(toBeTested, 0):
      myIdList[:] = coordinate
      putIt[:]    = False
      if self.testMatrix[nodeName][tuple(coordinate)] * sign > 0:
        for iVar in range(self.nVar):
          if coordinate[iVar] + 1 < gridShape[iVar]:
            myIdList[iVar] += 1
            if self.testMatrix[nodeName][tuple(myIdList)] * sign <= 0:
              putIt[iVar] = True
              listSurfPoint.append(copy.copy(coordinate))
              break
            myIdList[iVar] -= 1
            if coordinate[iVar] > 0:
              myIdList[iVar] -= 1
              if self.testMatrix[nodeName][tuple(myIdList)] * sign <= 0:
                putIt[iVar] = True
                listSurfPoint.append(copy.copy(coordinate))
                break
              myIdList[iVar] += 1
      #if len(set(putIt)) == 1 and  list(set(putIt))[0] == True: listSurfPoint.append(copy.copy(coordinate))
    return listSurfPoint
#
#
#

class ExternalPostProcessor(BasePostProcessor):
  """
    ExternalPostProcessor class. It will apply an arbitrary python function to
    a dataset and append each specified function's output to the output data
    object, thus the function should produce a scalar value per row of data. I
    have no idea what happens if the function produces multiple outputs.
  """
  def __init__(self, messageHandler):
    """
      Constructor
      @ In, messageHandler, MessageHandler, message handler object
      @ Out, None
    """
    BasePostProcessor.__init__(self, messageHandler)
    self.methodsToRun = []  # A list of strings specifying what
                                        # methods the user wants to compute from
                                        # the external interfaces

    self.externalInterfaces = []  # A list of Function objects that
                                        # hopefully contain definitions for all
                                        # of the methods the user wants

    self.printTag = 'POSTPROCESSOR EXTERNAL FUNCTION'
    self.requiredAssObject = (True, (['Function'], ['n']))

  def inputToInternal(self, currentInp):
    """
      Function to convert the received input into a format this object can
      understand
      @ In, currentInp, dataObjects or list, Some form of data object or list of data objects handed to the post-processor
      @ Out, inputDict, dict, An input dictionary this object can process
    """

    if type(currentInp) == dict:
      if 'targets' in currentInp.keys(): return
    currentInput = currentInp
    if type(currentInput) != list: currentInput = [currentInput]
    inputDict = {'targets':{}, 'metadata':{}}
    metadata = []
    for item in currentInput:
      inType = None
      if hasattr(item, 'type')  : inType = item.type
      elif type(item) in [list]: inType = "list"
      if inType not in ['HDF5', 'PointSet', 'list'] and not isinstance(item,Files.File):
        self.raiseAWarning(self, 'Input type ' + type(item).__name__ + ' not' + ' recognized. I am going to skip it.')
      elif isinstance(item,Files.File):
        if currentInput.subtype == 'csv': self.raiseAWarning(self, 'Input type ' + inType + ' not yet ' + 'implemented. I am going to skip it.')
      elif inType == 'HDF5':
        # TODO
          self.raiseAWarning(self, 'Input type ' + inType + ' not yet ' + 'implemented. I am going to skip it.')
      elif inType == 'PointSet':
        for param in item.getParaKeys('input') : inputDict['targets'][param] = item.getParam('input', param)
        for param in item.getParaKeys('output'): inputDict['targets'][param] = item.getParam('output', param)
        metadata.append(item.getAllMetadata())
      # Not sure if we need it, but keep a copy of every inputs metadata
      inputDict['metadata'] = metadata

    if len(inputDict['targets'].keys()) == 0: self.raiseAnError(IOError, "No input variables have been found in the input objects!")
    for interface in self.externalInterfaces:
      for _ in self.methodsToRun:
        # The function should reference self and use the same variable names
        # as the xml file
        for param in interface.parameterNames():
          if param not in inputDict['targets']:
            self.raiseAnError(IOError, self, 'variable \"' + param + '\" unknown.' + ' Please verify your external' + ' script (' + interface.functionFile
                                          + ') variables match the data'
                                          + ' available in your dataset.')
    return inputDict

  def initialize(self, runInfo, inputs, initDict):
    """
      Method to initialize the External pp.
      @ In, runInfo, dict, dictionary of run info (e.g. working dir, etc)
      @ In, inputs, list, list of inputs
      @ In, initDict, dict, dictionary with initialization options
      @ Out, None
    """
    BasePostProcessor.initialize(self, runInfo, inputs, initDict)
    self.__workingDir = runInfo['WorkingDir']
    for key in self.assemblerDict.keys():
      if 'Function' in key:
        indice = 0
        for _ in self.assemblerDict[key]:
          self.externalInterfaces.append(self.assemblerDict[key][indice][3])
          indice += 1

  def _localReadMoreXML(self, xmlNode):
    """
      Function to read the portion of the xml input that belongs to this specialized class
      and initialize some stuff based on the inputs got
      @ In, xmlNode, xml.etree.Element, Xml element node
      @ Out, None
    """
    for child in xmlNode:
      if child.tag == 'method':
        methods = child.text.split(',')
        self.methodsToRun.extend(methods)

  def collectOutput(self, finishedJob, output):
    """
      Function to place all of the computed data into the output object
      @ In, finishedJob, JobHandler External or Internal instance, A JobHandler object that is in charge of running this post-processor
      @ In, output, dataObjects, The object where we want to place our computed results
      @ Out, None
    """
    if finishedJob.returnEvaluation() == -1:
      # #TODO This does not feel right
      self.raiseAnError(RuntimeError, 'No available Output to collect (Run '
                                       + 'probably did not finish yet)')
    inputList = finishedJob.returnEvaluation()[0]
    outputDict = finishedJob.returnEvaluation()[1]

    if isinstance(output,Files.File):
      self.raiseAWarning('Output type File not'
                               + ' yet implemented. I am going to skip it.')
    elif output.type == 'DataObjects':
      self.raiseAWarning('Output type ' + type(output).__name__ + ' not'
                               + ' yet implemented. I am going to skip it.')
    elif output.type == 'HDF5':
      self.raiseAWarning('Output type ' + type(output).__name__ + ' not'
                               + ' yet implemented. I am going to skip it.')
    elif output.type == 'PointSet':
      requestedInput = output.getParaKeys('input')
      requestedOutput = output.getParaKeys('output')
      # # The user can simply ask for a computation that may exist in multiple
      # # interfaces, in that case, we will need to qualify their names for the
      # # output. The names should already be qualified from the outputDict.
      # # However, the user may have already qualified the name, so make sure and
      # # test whether the unqualified name exists in the requestedOutput before
      # # replacing it.
      for key, replacements in outputDict['qualifiedNames'].iteritems():
        if key in requestedOutput:
          requestedOutput.remove(key)
          requestedOutput.extend(replacements)

      # # Grab all data from the outputDict and anything else requested not
      # # present in the outputDict will be copied from the input data.
      # # TODO: User may want to specify which dataset the parameter comes from.
      # #       For now, we assume that if we find more than one an error will
      # #      occur.
      # # FIXME: There is an issue that the data size should be determined before
      # #        entering this loop, otherwise if say a scalar is first added,
      # #        then dataLength will be 1 and everything longer will be placed
      # #        in the Metadata.
      # #        How do we know what size the output data should be?
      dataLength = None
      for key in requestedInput + requestedOutput:
        storeInOutput = True
        value = []
        if key in outputDict:
          value = outputDict[key]
        else:
          foundCount = 0
          if key in requestedInput:
            for inputData in inputList:
              if key in inputData.getParametersValues('input').keys():
                value = inputData.getParametersValues('input')[key]
                foundCount += 1
          else:
            for inputData in inputList:
                if key in inputData.getParametersValues('output').keys():
                  value = inputData.getParametersValues('output')[key]
                  foundCount += 1

          if foundCount == 0:
            self.raiseAnError(IOError, key + ' not found in the input '
                                            + 'object or the computed output '
                                            + 'object.')
          elif foundCount > 1:
            self.raiseAnError(IOError, key + ' is ambiguous since it occurs'
                                            + ' in multiple input objects.')

        # # We need the size to ensure the data size is consistent, but there
        # # is no guarantee the data is not scalar, so this check is necessary
        myLength = 1
        if not hasattr(value, "__iter__"):
          value = [value]
        myLength = len(value)

        if dataLength is None:
          dataLength = myLength
        elif dataLength != myLength:
          self.raiseAWarning('Requested output for ' + key + ' has a'
                                    + ' non-conformant data size ('
                                    + str(dataLength) + ' vs ' + str(myLength)
                                    + '), it is being placed in the metadata.')
          storeInOutput = False

        # # Finally, no matter what, place the requested data somewhere
        # # accessible
        if storeInOutput:
          if key in requestedInput:
            for val in value:
              output.updateInputValue(key, val)
          else:
            for val in value:
              output.updateOutputValue(key, val)
        else:
          if not hasattr(value, "__iter__"):
            value = [value]
          for val in value:
            output.updateMetadata(key, val)

    else: self.raiseAnError(IOError, 'Unknown output type: ' + str(output.type))

  def run(self, inputIn):
    """
      This method executes the postprocessor action. In this case it performs the action defined int
      the external pp
      @ In, inputIn, dict, dictionary of data to process
      @ Out, outputDict, dict, Dictionary containing the post-processed results
    """
    input = self.inputToInternal(inputIn)
    outputDict = {'qualifiedNames' : {}}
    # # This will map the name to its appropriate interface and method
    # # in the case of a function being defined in two separate files, we
    # # qualify the output by appending the name of the interface from which it
    # # originates
    methodMap = {}

    # # First check all the requested methods are available and if there are
    # # duplicates then qualify their names for the user
    for method in self.methodsToRun:
      matchingInterfaces = []
      for interface in self.externalInterfaces:
        if method in interface.availableMethods():
          matchingInterfaces.append(interface)


      if len(matchingInterfaces) == 0:
        self.raiseAWarning(method + ' not found. I will skip it.')
      elif len(matchingInterfaces) == 1:
        methodMap[method] = (matchingInterfaces[0], method)
      else:
        outputDict['qualifiedNames'][method] = []
        for interface in matchingInterfaces:
          methodName = interface.name + '.' + method
          methodMap[methodName] = (interface, method)
          outputDict['qualifiedNames'][method].append(methodName)

    # # Evaluate the method and add it to the outputDict, also if the method
    # # adjusts the input data, then you should update it as well.
    for methodName, (interface, method) in methodMap.iteritems():
      outputDict[methodName] = interface.evaluate(method, input['targets'])
      for target in input['targets']:
        if hasattr(interface, target):
          outputDict[target] = getattr(interface, target)

    return outputDict

#
#
#
#
class TopologicalDecomposition(BasePostProcessor):
  """
    TopologicalDecomposition class - Computes an approximated hierarchical
    Morse-Smale decomposition from an input point cloud consisting of an
    arbitrary number of input parameters and a response value per input point
  """
  def __init__(self, messageHandler):
    """
      Constructor
      @ In, messageHandler, MessageHandler, message handler object
      @ Out, None
    """

    BasePostProcessor.__init__(self, messageHandler)
    self.acceptedGraphParam = ['approximate knn', 'delaunay', 'beta skeleton', \
                               'relaxed beta skeleton']
    self.acceptedPersistenceParam = ['difference','probability','count']#,'area']
    self.acceptedGradientParam = ['steepest', 'maxflow']
    self.acceptedNormalizationParam = ['feature', 'zscore', 'none']

    # Some default arguments
    self.gradient = 'steepest'
    self.graph = 'beta skeleton'
    self.beta = 1
    self.knn = -1
    self.simplification = 0
    self.persistence = 'difference'
    self.normalization = None
    self.weighted = False
    self.parameters = {}

  def inputToInternal(self, currentInp):
    """
      Function to convert the incoming input into a usable format
      @ In, currentInp, list or DataObjects, The input object to process
      @ Out, inputDict, dict, the converted input
    """
    if type(currentInp) == list  : currentInput = currentInp [-1]
    else                         : currentInput = currentInp
    if type(currentInput) == dict:
      if 'features' in currentInput.keys(): return currentInput
    inputDict = {'features':{}, 'targets':{}, 'metadata':{}}
    if hasattr(currentInput, 'type'):
      inType = currentInput.type
    elif type(currentInput).__name__ == 'list':
      inType = 'list'
    else:
      self.raiseAnError(IOError, self.__class__.__name__,
                        ' postprocessor accepts files, HDF5, Data(s) only. ',
                        ' Requested: ', type(currentInput))

    if inType not in ['HDF5', 'PointSet', 'list'] and not isinstance(currentInput,Files.File):
      self.raiseAnError(IOError, self, self.__class__.__name__ + ' post-processor only accepts files, HDF5, or DataObjects! Got ' + str(inType) + '!!!!')
    # FIXME: implement this feature
    if isinstance(currentInput,Files.File):
      if currentInput.subtype == 'csv': pass
    # FIXME: implement this feature
    if inType == 'HDF5': pass  # to be implemented
    if inType in ['PointSet']:
      for targetP in self.parameters['features']:
        if   targetP in currentInput.getParaKeys('input'):
          inputDict['features'][targetP] = currentInput.getParam('input' , targetP)
        elif targetP in currentInput.getParaKeys('output'):
          inputDict['features'][targetP] = currentInput.getParam('output', targetP)
      for targetP in self.parameters['targets']:
        if   targetP in currentInput.getParaKeys('input'):
          inputDict['targets'][targetP] = currentInput.getParam('input' , targetP)
        elif targetP in currentInput.getParaKeys('output'):
          inputDict['targets'][targetP] = currentInput.getParam('output', targetP)
      inputDict['metadata'] = currentInput.getAllMetadata()
    # now we check if the sampler that genereted the samples are from adaptive... in case... create the grid
    if 'SamplerType' in inputDict['metadata'].keys(): pass
    return inputDict

  def _localReadMoreXML(self, xmlNode):
    """
      Function to read the portion of the xml input that belongs to this specialized class
      and initialize some stuff based on the inputs got
      @ In, xmlNode, xml.etree.Element, Xml element node
      @ Out, None
    """
    for child in xmlNode:
      if child.tag == "graph":
        self.graph = child.text.encode('ascii').lower()
        if self.graph not in self.acceptedGraphParam:
          self.raiseAnError(IOError, 'Requested unknown graph type: ',
                            self.graph, '. Available options: ',
                            self.acceptedGraphParam)
      elif child.tag == "gradient":
        self.gradient = child.text.encode('ascii').lower()
        if self.gradient not in self.acceptedGradientParam:
          self.raiseAnError(IOError, 'Requested unknown gradient method: ',
                            self.gradient, '. Available options: ',
                            self.acceptedGradientParam)
      elif child.tag == "beta":
        self.beta = float(child.text)
        if self.beta <= 0 or self.beta > 2:
          self.raiseAnError(IOError, 'Requested invalid beta value: ',
                            self.beta, '. Allowable range: (0,2]')
      elif child.tag == 'knn':
        self.knn = int(child.text)
      elif child.tag == 'simplification':
        self.simplification = float(child.text)
      elif child.tag == 'persistence':
        self.persistence = child.text.encode('ascii').lower()
        if self.persistence not in self.acceptedPersistenceParam:
          self.raiseAnError(IOError, 'Requested unknown persistence method: ',
                            self.persistence, '. Available options: ',
                            self.acceptedPersistenceParam)
      elif child.tag == 'parameters':
        self.parameters['features'] = child.text.strip().split(',')
        for i, parameter in enumerate(self.parameters['features']):
          self.parameters['features'][i] = self.parameters['features'][i].encode('ascii')
      elif child.tag == 'weighted':
        self.weighted = child.text in ['True', 'true']
      elif child.tag == 'response':
        self.parameters['targets'] = child.text
      elif child.tag == 'normalization':
        self.normalization = child.text.encode('ascii').lower()
        if self.normalization not in self.acceptedNormalizationParam:
          self.raiseAnError(IOError, 'Requested unknown normalization type: ',
                            self.normalization, '. Available options: ',
                            self.acceptedNormalizationParam)

  def collectOutput(self, finishedJob, output):
    """
      Function to place all of the computed data into the output object
      @ In, finishedJob, JobHandler External or Internal instance, A JobHandler object that is in charge of running this post-processor
      @ In, output, dataObjects, The object where we want to place our computed results
      @ Out, None
    """
    if finishedJob.returnEvaluation() == -1:
      # TODO This does not feel right
      self.raiseAnError(RuntimeError,'No available output to collect (run probably did not finish yet)')
    inputList = finishedJob.returnEvaluation()[0]
    outputDict = finishedJob.returnEvaluation()[1]

    if type(output).__name__ in ["str", "unicode", "bytes"]:
      self.raiseAWarning('Output type ' + type(output).__name__ + ' not'
                         + ' yet implemented. I am going to skip it.')
    elif output.type == 'Datas':
      self.raiseAWarning('Output type ' + type(output).__name__ + ' not'
                         + ' yet implemented. I am going to skip it.')
    elif output.type == 'HDF5':
      self.raiseAWarning('Output type ' + type(output).__name__ + ' not'
                         + ' yet implemented. I am going to skip it.')
    elif output.type == 'PointSet':
      requestedInput = output.getParaKeys('input')
      requestedOutput = output.getParaKeys('output')
      dataLength = None
      for inputData in inputList:
        # Pass inputs from input data to output data
        for key, value in inputData.getParametersValues('input').items():
          if key in requestedInput:
            # We need the size to ensure the data size is consistent, but there
            # is no guarantee the data is not scalar, so this check is necessary
            myLength = 1
            if hasattr(value, "__len__"):
              myLength = len(value)

            if dataLength is None:
              dataLength = myLength
            elif dataLength != myLength:
              dataLength = max(dataLength, myLength)
              self.raiseAWarning('Data size is inconsistent. Currently set to '
                                 + str(dataLength) + '.')

            for val in value:
              output.updateInputValue(key, val)

        # Pass outputs from input data to output data
        for key, value in inputData.getParametersValues('output').items():
          if key in requestedOutput:
            # We need the size to ensure the data size is consistent, but there
            # is no guarantee the data is not scalar, so this check is necessary
            myLength = 1
            if hasattr(value, "__len__"):
              myLength = len(value)

            if dataLength is None:
              dataLength = myLength
            elif dataLength != myLength:
              dataLength = max(dataLength, myLength)
              self.raiseAWarning('Data size is inconsistent. Currently set to '
                                      + str(dataLength) + '.')

            for val in value:
              output.updateOutputValue(key, val)

        # Append the min/max labels to the data whether the user wants them or
        # not, and place the hierarchy information into the metadata
        for key, value in outputDict.iteritems():
          if key in ['minLabel', 'maxLabel']:
            output.updateOutputValue(key, [value])
          elif key in ['hierarchy']:
            output.updateMetadata(key, [value])
    else:
      self.raiseAnError(IOError,'Unknown output type:',output.type)

  def run(self, inputIn):
    """
      Function to finalize the filter => execute the filtering
      @ In, inputIn, dict, dictionary of data to process
      @ Out, outputDict, dict, Dictionary containing the post-processed results
    """
    # # Possibly load this here in case people have trouble building it, so it
    # # only errors if they try to use it?
    from AMSC_Object import AMSC_Object

    input = self.inputToInternal(inputIn)
    outputDict = {}

    myDataIn = input['features']
    myDataOut = input['targets']
    outputData = myDataOut[self.parameters['targets'].encode('UTF-8')]
    self.pointCount = len(outputData)
    self.dimensionCount = len(self.parameters['features'])

    inputData = np.zeros((self.pointCount, self.dimensionCount))
    for i, lbl in enumerate(self.parameters['features']):
      inputData[:, i] = myDataIn[lbl.encode('UTF-8')]

    if self.weighted:
      weights = inputIn[0].getMetadata('PointProbability')
    else:
      weights = None

    names = self.parameters['features'] + [self.parameters['targets']]
    # FIXME: AMSC_Object employs unsupervised NearestNeighbors algorithm from scikit learn.
    #       The NearestNeighbor algorithm is implemented in SupervisedLearning, which requires features and targets by default.
    #       which we don't have here. When the NearestNeighbor is implemented in unSupervisedLearning switch to it.
    self.__amsc = AMSC_Object(X=inputData, Y=outputData, w=weights,
                              names=names, graph=self.graph,
                              gradient=self.gradient, knn=self.knn,
                              beta=self.beta, normalization=self.normalization,
                              persistence=self.persistence, debug=False)

    self.__amsc.Persistence(self.simplification)
    partitions = self.__amsc.Partitions()

    outputDict['minLabel'] = np.zeros(self.pointCount)
    outputDict['maxLabel'] = np.zeros(self.pointCount)
    output = ""
    for extPair, indices in partitions.iteritems():
      for idx in indices:
        outputDict['minLabel'][idx] = extPair[0]
        outputDict['maxLabel'][idx] = extPair[1]
    outputDict['hierarchy'] = self.__amsc.PrintHierarchy()
    output += '========== Linear Regressors: ==========' + os.linesep
    self.__amsc.BuildModels()
    linearFits = self.__amsc.SegmentFitCoefficients()
    linearFitnesses = self.__amsc.SegmentFitnesses()

    for key in linearFits.keys():
      output += str(key) + os.linesep
      coefficients = linearFits[key]
      rSquared = linearFitnesses[key]
      #output += '\t' + u"\u03B2\u0302: " + str(coefficients) + '\n'
      #output += '\t' + u"R\u00B2: " + str(rSquared) + '\n' + '\n'
      output += '\t' + "beta: " + str(coefficients) + os.linesep
      output += '\t' + "R^2: " + str(rSquared) + 2 * os.linesep
      outputDict['coefficients_%d_%d' % (key[0], key[1])] = coefficients
      outputDict['R2_%d_%d' % (key[0], key[1])] = rSquared

    #output += 'RMSD  = %f\n' % (self.linearNRMSD)
    output += '========== Gaussian Fits: ==========' + os.linesep
    #output += u'a/\u221A(2\u03C0^d|\u03A3|)*e^(-(x-\u03BC)T\u03A3(x-\u03BC)) + c - '
    #      + u'a\t(\u03BC & c are fixed, \u03A3 and a are estimated)\n'
    output += 'a/sqrt(2*(pi)^d|M|)*e^(-(x-mu)TM(x-mu)) + c - a'
    output += '\t(mu & c are fixed, M and a are estimated)' + os.linesep

    exts = linearFits.keys()
    exts = [int(item) for sublist in exts for item in sublist]
    exts = list(set(exts))

    for key in exts:
      output += str(key) + ':' + os.linesep
      (mu, c, a, A) = self.__amsc.GetExtremumFitCoefficients(key)
      #output += u':\t\u03BC=' + str(mu) + '\n'
      output += u':\tmu=' + str(mu) + os.linesep
      output += '\tc=' + str(c) + os.linesep
      output += '\ta=' + str(a) + os.linesep
      output += '\tM=' + os.linesep + str(A) + 2 * os.linesep
      #output += '\t\u03A3=\n' + str(A)+'\n\n'
      #output += '\t' + u"R\u00B2: " + str(rSquared) + '\n\n'

      outputDict['mu_' + str(key)] = mu
      outputDict['c_' + str(key)] = c
      outputDict['a_' + str(key)] = a
      outputDict['Sigma_' + str(key)] = A
      outputDict['R2_' + str(key)] = rSquared

    # output += 'RMSD  = %f and %f\n' % (self.gaussianNRMSD[0],self.gaussianNRMSD[1])
    self.raiseAMessage(output)
    return outputDict

class DataMining(BasePostProcessor):
  """
    DataMiningPostProcessor class. It will apply the specified KDD algorithms in
    the models to a dataset, each specified algorithm's output can be loaded to
    dataObject.
  """
  def __init__(self, messageHandler):
    """
      Constructor
      @ In, messageHandler, MessageHandler, message handler object
      @ Out, None
    """
    BasePostProcessor.__init__(self, messageHandler)
    self.printTag = 'POSTPROCESSOR DATAMINING'
<<<<<<< HEAD
    self.algorithms = []  # A list of Algorithms objects that contain definitions for all the algorithms the user wants
    self.requiredAssObject = (True, (['Label', 'DataObject'], ['-1','-1']))  # The Label is optional for now....
=======

    self.algorithms = []                                  ## A list of Algorithm
                                                          ## objects that
                                                          ## contain definitions
                                                          ## for all the
                                                          ## algorithms the user
                                                          ## wants

    self.requiredAssObject = (True, (['Label'], ['-1']))  ## The Label is
                                                          ## optional for now
>>>>>>> f9a6e44c
    self.initializationOptionDict = {}
    self.clusterLabels = None
    self.labelAlgorithms = []
    self.solutionExport = None                            ## A data object to
                                                          ## hold derived info
                                                          ## about the algorithm
                                                          ## being performed,
                                                          ## e.g., cluster
                                                          ## centers or a
                                                          ## projection matrix
                                                          ## for dimensiionality
                                                          ## reduction methods

    self.labelFeature = 'labels'                          ## User customizable
                                                          ## column name for the
                                                          ## labels associated
                                                          ## to a clustering
                                                          ## algorithm

  def inputToInternal(self, currentInp):
    """
      Function to convert the received input into a format this object can
      understand
      @ In, currentInp, list or DataObjects, Some form of data object or list of
        data objects handed to the post-processor
      @ Out, inputDict, dict, An input dictionary this object can process
    """

    if type(currentInp) == list: currentInput = currentInp[-1]
    else                       : currentInput = currentInp

    # FIXME this is temporal codes
    if self.type in ['temporalBasicStatistics']: # for testing time dependent dm - BasicStatistics
      return currentInput

    if self.type in ['temporalSciKitLearn']: # for testing time dependent dm - time dependent clustering
      inputDict = {'Features':{}, 'parameters':{}, 'Labels':{}, 'metadata':{}}
      if currentInput.type in ['HistorySet']:
        # FIXME, this needs to be changed for asynchronous HistorySet
        if self.timeID in currentInput.getParam('output',1).keys(): self.Time = currentInput.getParam('output',1)[self.timeID]
        else: self.raiseAnError(ValueError, 'Time not found in input historyset')
        # end of FIXME
        historyKey = currentInput.getOutParametersValues().keys()
        noSample = len(historyKey)
        noTimeStep = len(self.Time)
        if self.initializationOptionDict['KDD']['Features'] == 'input':
          self.raiseAnError(ValueError, 'To perform data mining over input please use SciKitLearn library')
        elif self.initializationOptionDict['KDD']['Features'] in ['output', 'all']:
          features = currentInput.getParaKeys('output')
          features.remove(self.timeID)
        else:
          features = self.initializationOptionDict['KDD']['Features'].split(',')
        for param in features:
          inputDict['Features'][param] = np.zeros(shape=(noSample,noTimeStep))
          for cnt, keyH in enumerate(historyKey):
            inputDict['Features'][param][cnt,:] = currentInput.getParam('output', keyH)[param]
      inputDict['metadata'] = currentInput.getAllMetadata()
      return inputDict

    if type(currentInp) == dict:
      if 'Features' in currentInput.keys():
        return

    inputDict = {'Features':{}, 'parameters':{}, 'Labels':{}, 'metadata':{}}
    if currentInput.type == 'PointSet':

      ## Get what is available in the data object being operated on
      ## This is potentially more information than we need at the moment, but
      ## it will make the code below easier to read and highlights where objects
      ## are reused more readily
      allInputFeatures = currentInput.getParaKeys('input')
      allOutputFeatures = currentInput.getParaKeys('output')

      if self.initializationOptionDict['KDD']['Features'] == 'input':
        for param in allInputFeatures:
          inputDict['Features'][param] = currentInput.getParam('input', param)
      elif self.initializationOptionDict['KDD']['Features'] == 'output':
        for param in allOutputFeatures:
          inputDict['Features'][param] = currentInput.getParam('output', param)
      elif self.initializationOptionDict['KDD']['Features'] == 'all':
        for param in allInputFeatures:
          inputDict['Features'][param] = currentInput.getParam('input', param)
        for param in allOutputFeatures:
          inputDict['Features'][param] = currentInput.getParam('output', param)
      else:
        ## Get what the user asks requests
        features = set(self.initializationOptionDict['KDD']['Features'].split(','))

<<<<<<< HEAD
      inputDict['metadata'] = currentInput.getAllMetadata()
=======
        ## Now intersect what the user wants and what is available.
        ## NB: this will not error, if the user asks for something that does not
        ##     exist in the data, it will silently ignore it.
        inParams = list(features.intersection(allInputFeatures))
        outParams = list(features.intersection(allOutputFeatures))

        for param in inParams:
          inputDict['Features'][param] = currentInput.getParam('input', param)
        for param in outParams:
          inputDict['Features'][param] = currentInput.getParam('output', param)

      inputDict['metadata'] = currentInput.getAllMetadata()
    ## Redundant if-conditional preserved as a placeholder for potential future
    ## development working directly with files
    # elif isinstance(currentInp, Files.File):
    #   self.raiseAnError(IOError, 'Unsupported input type (' + currentInput.subtype + ') for PostProcessor ' + self.name + ' must be a PointSet.')
    else:
      self.raiseAnError(IOError, 'Unsupported input type (' + currentInput.type + ') for PostProcessor ' + self.name + ' must be a PointSet.')
>>>>>>> f9a6e44c
    return inputDict

  def initialize(self, runInfo, inputs, initDict):
    """
      Method to initialize the DataMining pp.
      @ In, runInfo, dict, dictionary of run info (e.g. working dir, etc)
      @ In, inputs, list, list of inputs
      @ In, initDict, dict, dictionary with initialization options
      @ Out, None
    """
    BasePostProcessor.initialize(self, runInfo, inputs, initDict)
    self.__workingDir = runInfo['WorkingDir']
<<<<<<< HEAD
    for key in self.assemblerDict.keys():
      if 'Label' == key:
        indice = 0
        for _ in self.assemblerDict[key]:
          self.labelAlgorithms.append(self.assemblerDict[key][indice][3])
          indice += 1
      # Assemble dataObject to output cluster centroid
      if 'DataObject' == key:
        indice = 0
        for value in self.assemblerDict[key]:
          self.dataObjects.append(self.assemblerDict[key][indice][3])
          indice += 1
=======
    if 'Label' in self.assemblerDict:
      for val in self.assmeblerDict['Label']:
        self.labelAlgorithms.append(val[3])

    if "SolutionExport" in initDict:
      self.solutionExport = initDict["SolutionExport"]
>>>>>>> f9a6e44c

  def _localReadMoreXML(self, xmlNode):
    """
      Function to read the portion of the xml input that belongs to this specialized class
      and initialize some stuff based on the inputs got
      @ In, xmlNode, xml.etree.Element, Xml element node
      @ Out, None
    """
<<<<<<< HEAD
=======
    ## By default, we want to name the 'labels' by the name of this
    ## postprocessor, but that name is not available before processing the XML
    ## At this point, we have that information
    self.labelFeature = self.name+'Labels'
>>>>>>> f9a6e44c

    for child in xmlNode:
      if child.tag == 'KDD':
        if child.attrib:
          ## I'm not sure what this thing is used for, but it seems to make more
          ## sense to only put data that is not otherwise handled rather than
          ## put all of the information and then to remove the ones we process.
          ## - dpm 6/8/16
          self.initializationOptionDict[child.tag] = {}
          for key,value in child.attrib.iteritems():
            if key == 'lib':
              self.type = value
            elif key == 'labelFeature':
              self.labelFeature = value
            else:
              self.initializationOptionDict[child.tag][key] = value
        else:
          self.initializationOptionDict[child.tag] = utils.tryParse(child.text)

        for childChild in child:
          if childChild.attrib:
            self.initializationOptionDict[child.tag][childChild.tag] = dict(childChild.attrib)
          else:
<<<<<<< HEAD
            try: self.initializationOptionDict[child.tag][childChild.tag] = int(childChild.text)
            except ValueError:
              try: self.initializationOptionDict[child.tag][childChild.tag] = float(childChild.text)
              except ValueError: self.initializationOptionDict[child.tag][childChild.tag] = childChild.text
      elif child.tag == 'timeID':
        self.timeID = child.text
    if not hasattr(self, 'timeID'):       self.timeID = 'Time'
    if self.type: self.unSupervisedEngine = unSupervisedLearning.returnInstance(self.type, self, **self.initializationOptionDict['KDD'])
    else        : self.raiseAnError(IOError, 'No Data Mining Algorithm is supplied!')
=======
            self.initializationOptionDict[child.tag][childChild.tag] = utils.tryParse(childChild.text)

    if self.type:
      self.unSupervisedEngine = unSupervisedLearning.returnInstance(self.type, self, **self.initializationOptionDict['KDD'])
    else:
      self.raiseAnError(IOError, 'No Data Mining Algorithm is supplied!')
>>>>>>> f9a6e44c

  def collectOutput(self, finishedJob, output):
    """
      Function to place all of the computed data into the output object
      @ In, finishedJob, JobHandler External or Internal instance, A JobHandler
        object that is in charge of running this post-processor
      @ In, output, dataObjects, The object where we want to place our computed
        results
      @ Out, None
    """
<<<<<<< HEAD
    if finishedJob.returnEvaluation() == -1: self.raiseAnError(RuntimeError, 'No available Output to collect (Run probabably is not finished yet)')

    if self.type in ['SciKitLearn']:
      self.raiseADebug(str(finishedJob.returnEvaluation()))
      dataMineDict = finishedJob.returnEvaluation()[1]
      for key in dataMineDict['output']:
        for param in output.getParaKeys('output'):
          if key == param: output.removeOutputValue(key)
        for value in dataMineDict['output'][key]: output.updateOutputValue(key, copy.copy(value))

    elif self.type in ['temporalBasicStatistics']:
      bsDict = finishedJob.returnEvaluation()[1]
      for keyP in bsDict.keys():
        if keyP == 'metadata':
          for keyM in bsDict[keyP].keys():
            output.updateMetadata(keyM, bsDict[keyP][keyM])
        else: output.updateOutputValue(keyP, np.asarray(bsDict[keyP]))

    elif self.type in ['temporalSciKitLearn']:
      tlDict = finishedJob.returnEvaluation()[1]
      historyKey = output.getOutParametersValues().keys()
      for index, keyH in enumerate(historyKey):
        for keyL in tlDict['output'].keys(): output.updateOutputValue([keyH,keyL], tlDict['output'][keyL][index,:])
=======
    ## When does this actually happen?
    if finishedJob.returnEvaluation() == -1:
      self.raiseAnError(RuntimeError, 'No available Output to collect (Run probably is not finished yet)')

    self.raiseADebug(str(finishedJob.returnEvaluation()))

    dataMineDict = finishedJob.returnEvaluation()[1]
    for key in dataMineDict['output']:
      ## This seems inefficient...
      if key in output.getParaKeys('output'):
        output.removeOutputValue(key)
      for value in dataMineDict['output'][key]:
        output.updateOutputValue(key, copy.copy(value))
>>>>>>> f9a6e44c

  def run(self, inputIn):
    """
      This method executes the postprocessor action. In this case it loads the
      results to specified dataObject
      @ In, inputIn, dict, dictionary of data to process
      @ Out, outputDict, dict, dictionary containing the post-processed results
    """
<<<<<<< HEAD
    if len(self.dataObjects) is not 0:
      if type(self.dataObjects) == list: dataObject = self.dataObjects[-1]
      else                             : dataObject = self.dataObjects
    else: dataObject = None
    Input = self.inputToInternal(inputIn)

    if self.type in ['SciKitLearn']:
      outputDict = {}
      self.unSupervisedEngine.features = Input['Features']
      if not self.unSupervisedEngine.amITrained:  self.unSupervisedEngine.train(Input['Features'])

      self.unSupervisedEngine.confidence()
      outputDict['output'] = {}
      noClusters = 1
      if 'cluster' == self.unSupervisedEngine.SKLtype:
          if hasattr(self.unSupervisedEngine, 'labels_'):
            self.clusterLabels = self.unSupervisedEngine.labels_
          outputDict['output'][self.name+'Labels'] = self.clusterLabels;
          if hasattr(self.unSupervisedEngine, 'noClusters'): noClusters = self.unSupervisedEngine.noClusters
          if hasattr(self.unSupervisedEngine, 'clusterCentersIndices_'): noClusters = len(self.unSupervisedEngine.clusterCentersIndices_)
          for k in range(noClusters):
            if hasattr(self.unSupervisedEngine, 'clusterCenters_'): clusterCenter = self.unSupervisedEngine.clusterCenters_[k]
          if hasattr(self.unSupervisedEngine, 'inertia_') : inertia = self.unSupervisedEngine.inertia_
      if 'bicluster' == self.unSupervisedEngine.SKLtype:
          print ('Not yet implemented!...', self.unSupervisedEngine.SKLtype)
      if 'mixture' == self.unSupervisedEngine.SKLtype:
          if   hasattr(self.unSupervisedEngine, 'covars_'): mixtureCovars = self.unSupervisedEngine.covars_
          elif hasattr(self.unSupervisedEngine, 'precs_'): mixtureCovars = self.unSupervisedEngine.precs_
          mixtureValues = self.unSupervisedEngine.normValues
          mixtureMeans = self.unSupervisedEngine.means_
          mixtureLabels = self.unSupervisedEngine.evaluate(Input['Features'])
          outputDict['output'][self.name+'Labels'] = mixtureLabels
          self.raiseADebug(mixtureLabels)
      if 'manifold' == self.unSupervisedEngine.SKLtype:
          manifoldValues = self.unSupervisedEngine.normValues
          if hasattr(self.unSupervisedEngine, 'embeddingVectors_'): embeddingVectors = self.unSupervisedEngine.embeddingVectors_
          if hasattr(self.unSupervisedEngine, 'reconstructionError_'): reconstructionError = self.unSupervisedEngine.reconstructionError_
          if   'transform'     in dir(self.unSupervisedEngine.Method): embeddingVectors = self.unSupervisedEngine.Method.transform(manifoldValues)
          elif 'fit_transform' in dir(self.unSupervisedEngine.Method): embeddingVectors = self.unSupervisedEngine.Method.fit_transform(manifoldValues)
          for i in range(len(embeddingVectors[0, :])):
            outputDict['output'][self.name+'EmbeddingVector' + str(i + 1)] =  embeddingVectors[:, i]
      if 'decomposition' == self.unSupervisedEngine.SKLtype:
          decompositionValues = self.unSupervisedEngine.normValues
          if hasattr(self.unSupervisedEngine, 'noComponents_'): noComponents = self.unSupervisedEngine.noComponents_
          if hasattr(self.unSupervisedEngine, 'components_'): components = self.unSupervisedEngine.components_
          if hasattr(self.unSupervisedEngine, 'explainedVarianceRatio_'): explainedVarianceRatio = self.unSupervisedEngine.explainedVarianceRatio_
          # SCORE method does not work for SciKit Learn 0.14
          # if hasattr(self.unSupervisedEngine.Method, 'score'): score = self.unSupervisedEngine.Method.score(decompositionValues)
          if   'transform'     in dir(self.unSupervisedEngine.Method): components = self.unSupervisedEngine.Method.transform(decompositionValues)
          elif 'fit_transform' in dir(self.unSupervisedEngine.Method): components = self.unSupervisedEngine.Method.fit_transform(decompositionValues)
          for i in range(noComponents):
            outputDict['output'][self.name+'PCAComponent' + str(i + 1)] =  components[:, i]

    # FIXME, time dependent BasisStatistics is now a library of KDD, and the codes are placed
    #        in the unSupervisedLearning module.
    #        Make changes if necessary.
    elif self.type in ['temporalBasicStatistics']:
      outputDict= self.unSupervisedEngine.run(Input)

    elif self.type in ['temporalSciKitLearn']:
      outputDict = {}
      self.unSupervisedEngine.features = Input['Features']
      self.unSupervisedEngine.Time = self.Time
      if not self.unSupervisedEngine.amITrained:  self.unSupervisedEngine.train(Input['Features'])
      self.unSupervisedEngine.confidence()
      outputDict['output'] = {}
      noTimeStep = self.unSupervisedEngine.noTimeStep
      noSample = self.unSupervisedEngine.noSample

      if self.unSupervisedEngine.SKLtype in ['cluster']:
        if 'labels' in self.unSupervisedEngine.outputDict.keys():
          labels = np.zeros(shape=(noSample,noTimeStep))
          for t in range(noTimeStep):
            labels[:,t] = self.unSupervisedEngine.outputDict['labels'][t]
          outputDict['output'][self.name+'Labels'] = labels
        if 'noClusters' in self.unSupervisedEngine.outputDict.keys():
          noClusters = self.unSupervisedEngine.outputDict['noClusters']
        if 'clusterCentersIndices' in self.unSupervisedEngine.outputDict.keys():
          clusterCentersIndices = self.unSupervisedEngine.outputDict['clusterCentersIndices']
        if 'clusterCenters' in self.unSupervisedEngine.outputDict.keys():
          clusterCenters = self.unSupervisedEngine.outputDict['clusterCenters']
          # Output cluster centroid to dataObject
          if not dataObject == None:
            dataObject.updateOutputValue('Time', self.Time)
            temp = {}
            for cnt, feat in enumerate(self.unSupervisedEngine.features):
              temp[feat] = np.zeros(shape=(np.max(labels)+1,noTimeStep))
              temp[feat].fill(np.nan) # Alternative, try to fill with infty or zero.
              for t in range(noTimeStep):
                for ind, c in enumerate(clusterCentersIndices[t]):
                  temp[feat][c,t] = copy.deepcopy(self.unSupervisedEngine.outputDict['clusterCenters'][t][ind,cnt])
                  dataObject.updateOutputValue(self.name+'Centroid-'+feat+'-'+str(c), temp[feat][c,:])
        if 'inertia' in self.unSupervisedEngine.outputDict.keys():
          inertia = self.unSupervisedEngine.outputDict['inertia']

      elif self.unSupervisedEngine.SKLtype in ['mixture']:
        if 'labels' in self.unSupervisedEngine.outputDict.keys():
          labels = np.zeros(shape=(noSample,noTimeStep))
          for t in range(noTimeStep):
            labels[:,t] = self.unSupervisedEngine.outputDict['labels'][t]
          outputDict['output'][self.name+'Labels'] = labels
        if 'covars' in self.unSupervisedEngine.outputDict.keys():
          mixtureCovars = self.unSupervisedEngine.outputDict['covars']
        elif 'precs' in self.unSupervisedEngine.outputDict.keys():
          mixtureCovars = self.unSupervisedEngine.outputDict['precs']
        if 'componentMeanIndices' in self.unSupervisedEngine.outputDict.keys():
          componentMeanIndices = self.unSupervisedEngine.outputDict['componentMeanIndices']
        if 'means' in self.unSupervisedEngine.outputDict.keys():
          mixtureMeans = self.unSupervisedEngine.outputDict['means']
          # Output cluster centroid to dataObject
          if not dataObject == None:
            dataObject.updateOutputValue('Time', self.Time)
            temp = {}
            for cnt, feat in enumerate(self.unSupervisedEngine.features):
              temp[feat] = np.zeros(shape=(max(max(componentMeanIndices.values()))+1,noTimeStep))
              temp[feat].fill(np.nan) # Alternative, try to fill with infty or zero.
              for t in range(noTimeStep):
                for ind, c in enumerate(componentMeanIndices[t]):
                  temp[feat][c,t] = copy.deepcopy(self.unSupervisedEngine.outputDict['means'][t][ind,cnt])
                  dataObject.updateOutputValue(self.name+'Mean-'+feat+'-'+str(c), temp[feat][c,:])

      elif self.unSupervisedEngine.SKLtype in ['manifold']:
        noComponents = self.unSupervisedEngine.outputDict['noComponents'][0]
        if 'embeddingVectors_' in self.unSupervisedEngine.outputDict.keys():
          embeddingVectors = self.unSupervisedEngine.outputDict['embeddingVectors_']
        if 'reconstructionError_' in self.unSupervisedEngine.outputDict.keys():
          reconstructionError = self.unSupervisedEngine.outputDict['reconstructionError_']

        for i in range(noComponents):
          if self.name+'EmbeddingVector' + str(i + 1) not in outputDict['output'].keys():
            outputDict['output'][self.name+'EmbeddingVector' + str(i + 1)] = np.zeros(shape=(noSample,noTimeStep))
          for t in range(noTimeStep):
            outputDict['output'][self.name+'EmbeddingVector' + str(i + 1)][:,t] =  embeddingVectors[t][:, i]

      elif self.unSupervisedEngine.SKLtype in ['decomposition']:
        noComponents = self.unSupervisedEngine.outputDict['noComponents'][0]
        if 'components' in self.unSupervisedEngine.outputDict.keys():
          components = self.unSupervisedEngine.outputDict['components']
        if 'explainedVarianceRatio' in self.unSupervisedEngine.outputDict.keys():
          explainedVarianceRatio = self.unSupervisedEngine.outputDict['explainedVarianceRatio']

        for i in range(noComponents):
          if self.name+'PCAComponent' + str(i + 1) not in outputDict['output'].keys():
            outputDict['output'][self.name+'PCAComponent' + str(i + 1)] = np.zeros(shape=(noSample,noTimeStep))
          for t in range(noTimeStep):
            outputDict['output'][self.name+'PCAComponent' + str(i + 1)][:,t] =  components[t][:, i]

      else:
        print ('Not yet implemented!...', self.unSupervisedEngine.SKLtype)
=======

    input = self.inputToInternal(inputIn)

    outputDict = {}
    self.unSupervisedEngine.features = input['Features']
    if not self.unSupervisedEngine.amITrained:
      self.unSupervisedEngine.train(input['Features'])

    self.unSupervisedEngine.confidence()
    outputDict['output'] = {}
    noClusters = 1

    ## These are very different things, shouldn't each one be its own class?
    ## Proposed hierarchy:
    ##   - DataMining
    ##     - Classification
    ##       - GMM
    ##       - Clustering
    ##         - Biclustering
    ##         - Hierarchical
    ##           - Topological
    ##     - Dimensionality Reduction
    ##       - Manifold Learning
    ##       - Linear projection methods
    if 'cluster' == self.unSupervisedEngine.SKLtype:

      ## Get the cluster labels and store as a new column in the output
      if hasattr(self.unSupervisedEngine, 'labels_'):
        self.clusterLabels = self.unSupervisedEngine.labels_
      outputDict['output'][self.labelFeature] = self.clusterLabels;

      ## Get the total number of clusters
      if hasattr(self.unSupervisedEngine, 'noClusters'):
        noClusters = self.unSupervisedEngine.noClusters
      elif hasattr(self.unSupervisedEngine, 'clusterCentersIndices_'):
        noClusters = len(self.unSupervisedEngine.clusterCentersIndices_)

      ## Get the centroids and push them to a SolutionExport data object, if
      ## we have both, also if we have the centers, assume we have the indices
      ## to match them.
      if hasattr(self.unSupervisedEngine, 'clusterCenters_'):
        centers = self.unSupervisedEngine.clusterCenters_
        ## Does skl not provide a correlation between label ids and cluster
        ## centers?
        if hasattr(self.unSupervisedEngine, 'clusterCentersIndices_'):
          indices = self.unSupervisedEngine.clusterCentersIndices_
        else:
          indices = list(range(len(centers)))

        if self.solutionExport is not None:
          for index,center in zip(indices,centers):
            self.solutionExport.updateInputValue(self.labelFeature,index)
            ## Can I be sure of the order of dimensions in the features dict, is
            ## the same order as the data held in the UnSupervisedLearning
            ## object?
            for key,value in zip(self.unSupervisedEngine.features.keys(),center):
              self.solutionExport.updateOutputValue(key,value)

      if hasattr(self.unSupervisedEngine, 'inertia_'):
        inertia = self.unSupervisedEngine.inertia_

    elif 'bicluster' == self.unSupervisedEngine.SKLtype:
      self.raiseAnError(RuntimeError, 'Bicluster has not yet been implemented.')
    elif 'mixture' == self.unSupervisedEngine.SKLtype:

      if   hasattr(self.unSupervisedEngine, 'covars_'):
        mixtureCovars = self.unSupervisedEngine.covars_

      if hasattr(self.unSupervisedEngine, 'precs_'):
        mixturePrecisions = self.unSupervisedEngine.precs_

      mixtureValues = self.unSupervisedEngine.normValues
      mixtureMeans = self.unSupervisedEngine.means_
      mixtureLabels = self.unSupervisedEngine.evaluate(input['Features'])
      outputDict['output'][self.labelFeature] = mixtureLabels

      if self.solutionExport is not None:
        ## TODO: Export Gaussian centers to SolutionExport
        ## Get the centroids and push them to a SolutionExport data object, if
        ## we have both, also if we have the centers, assume we have the indices
        ## to match them.
        ## Does skl not provide a correlation between label ids and Gaussian
        ## centers?
        indices = list(range(len(mixtureMeans)))
        for index,center in zip(indices,mixtureMeans):
          self.solutionExport.updateInputValue(self.labelFeature,index)
          ## Can I be sure of the order of dimensions in the features dict, is
          ## the same order as the data held in the UnSupervisedLearning object?
          for key,value in zip(self.unSupervisedEngine.features.keys(),center):
            self.solutionExport.updateOutputValue(key,value)

    elif 'manifold' == self.unSupervisedEngine.SKLtype:
      manifoldValues = self.unSupervisedEngine.normValues

      if hasattr(self.unSupervisedEngine, 'embeddingVectors_'):
        embeddingVectors = self.unSupervisedEngine.embeddingVectors_
      elif hasattr(self.unSupervisedEngine.Method, 'transform'):
        embeddingVectors = self.unSupervisedEngine.Method.transform(manifoldValues)
      elif hasattr(self.unSupervisedEngine.Method, 'fit_transform'):
        embeddingVectors = self.unSupervisedEngine.Method.fit_transform(manifoldValues)

      if hasattr(self.unSupervisedEngine, 'reconstructionError_'):
        reconstructionError = self.unSupervisedEngine.reconstructionError_

      ## information stored on a per point basis, no need to use a solution
      ## export here
      for i in range(len(embeddingVectors[0, :])):
        outputDict['output'][self.name+'EmbeddingVector' + str(i + 1)] =  embeddingVectors[:, i]

    elif 'decomposition' == self.unSupervisedEngine.SKLtype:
      decompositionValues = self.unSupervisedEngine.normValues

      if hasattr(self.unSupervisedEngine, 'noComponents_'):
        noComponents = self.unSupervisedEngine.noComponents_

      if hasattr(self.unSupervisedEngine, 'components_'):
        components = self.unSupervisedEngine.components_

      if hasattr(self.unSupervisedEngine, 'explainedVarianceRatio_'):
        explainedVarianceRatio = self.unSupervisedEngine.explainedVarianceRatio_

      ## SCORE method does not work for SciKit Learn 0.14
      # if hasattr(self.unSupervisedEngine.Method, 'score'):
      #   score = self.unSupervisedEngine.Method.score(decompositionValues)
      if hasattr(self.unSupervisedEngine.Method, 'transform'):
        components = self.unSupervisedEngine.Method.transform(decompositionValues)
      elif hasattr(self.unSupervisedEngine.Method, 'fit_transform'):
        components = self.unSupervisedEngine.Method.fit_transform(decompositionValues)

      ## information stored on a per point basis, no need to use a solution
      ## export here, this could potentially change, if we are sure these
      ## use a single projection matrix.
      for i in range(noComponents):
        outputDict['output'][self.name+'PCAComponent' + str(i + 1)] =  components[:, i]
>>>>>>> f9a6e44c

    return outputDict
#
#
#
#
class RavenOutput(BasePostProcessor):
  """
    This postprocessor collects the outputs of RAVEN runs (XML format) and turns entries into a PointSet
    Someday maybe it should do history sets too.
  """
  def __init__(self, messageHandler):
    """
      Constructor
      @ In, messageHandler, MessageHandler, message handler object
      @ Out, None
    """
    BasePostProcessor.__init__(self, messageHandler)
    self.printTag = 'POSTPROCESSOR RAVENOUTPUT'
    self.IDType = 'int'
    self.files = {}
      # keyed by ID, which gets you to... (self.files[ID])
      #   name: RAVEN name for file (from input)
      #   fileObject: FileObject
      #   paths: {varName:'path|through|xml|to|var'}

  def initialize(self,runInfo,inputs,initDict):
    """
      Method to initialize pp
      @ In, runInfo, dict, dictionary of run info (e.g. working dir, etc)
      @ In, inputs, list, list of inputs
      @ In, initDict, dict, dictionary with initialization options
      @ Out, None
    """
    BasePostProcessor.initialize(self, runInfo, inputs, initDict)
    #assign File objects to their proper place
    for id,fileDict in self.files.items():
      found = False
      for i,input in enumerate(inputs):
        #skip things that aren't files
        if not isinstance(input,Files.File):
          continue
        #assign pointer to file object if match found
        if input.name == fileDict['name']:
          self.files[id]['fileObject'] = input
          found = True
          break
      if not found:
        self.raiseAnError(IOError,'Did not find file named "%s" among the Step inputs!')

  def _localReadMoreXML(self,xmlNode):
    """
      Function to read the portion of the xml input that belongs to this specialized class
      and initialize some stuff based on the inputs got
      @ In, xmlNode, xml.etree.Element, Xml element node
      @ Out, None
    """
    for child in xmlNode:
      #accept a list of files as <File ID="1">ravenOutputFile.xml</File>
      if child.tag == 'File':
        #make sure you provide an ID and a file name
        if 'ID' not in child.attrib.keys():
          self.raiseAnError(IOError,'Each "File" entry must have an associated "ID"; missing for',child.tag,child.text)
        if 'name' not in child.attrib.keys():
          self.raiseAnError(IOError,'Each "file" must have an associated "name"; missing for',child.tag,child.text)
        #assure ID is a number, since it's going into a data object
        id = child.attrib['ID']
        try:
          id = float(id)
        except ValueError:
          self.raiseAnError(IOError,'ID for "'+child.text+'" is not a valid number:',id)
        #if already used, raise an error
        if id in self.files.keys():
          self.raiseAnError(IOError,'Multiple File nodes have the same ID:',child.attrib('ID'))
        #store id,filename pair
        self.files[id] = {'name':child.attrib['name'].strip(), 'fileObject':None, 'paths':{}}
        #user provides loading information as <output name="variablename">ans|pearson|x</output>
        for cchild in child:
          if cchild.tag == 'output':
            #make sure you provide a label for this data array
            if 'name' not in cchild.attrib.keys():
              self.raiseAnError(IOError,'Must specify a "name" for each "output" block!  Missing for:',cchild.text)
            varName = cchild.attrib['name'].strip()
            if varName in self.files[id]['paths'].keys():
              self.raiseAnError(IOError,'Multiple "output" blocks for "%s" have the same "name":' %self.files[id]['name'],label)
            self.files[id]['paths'][varName] = cchild.text.strip()
    # check there are entries for each
    if len(self.files)<1:
      self.raiseAWarning('No files were specified to read from!  Nothing will be done...')
    # if no outputs listed, remove file from list and warn
    toRemove=[]
    for id,fileDict in self.files.items():
      if len(fileDict['paths'])<1:
        self.raiseAWarning('No outputs were specified for File with ID "%s"!  No extraction will be performed for this file...' %str(id))
        toRemove.append(id)
    for rem in toRemove:
      del self.files[id]

  def run(self, inputIn):
    """
      This method executes the postprocessor action.
      @ In, inputIn, dict, dictionary of data to process
      @ Out, outputDict, dict, dictionary containing the post-processed results
    """
    # outputs are realizations that will got into data object
    outputDict={'realizations':[]}
    # each ID results in a realization for the requested attributes
    for id,fileDict in self.files.items():
      realization = {'inputs':{'ID':id},'outputs':{},'metadata':{'loadedFromRavenFile':str(fileDict['fileObject'])}}
      for varName,path in fileDict['paths'].items():
        #read the value from the file's XML
        root,_ = xmlUtils.loadToTree(fileDict['fileObject'].getAbsFile())
        #improve path format
        path = '|'.join(c.strip() for c in path.strip().split('|'))
        desiredNode = xmlUtils.findPath(root,path)
        if desiredNode is None:
          self.raiseAnError(RuntimeError,'Did not find "<root>|%s" in file "%s"' %(path,fileDict['fileObject'].getAbsFile()))
        else:
          realization['outputs'][varName] = float(desiredNode.text)
      outputDict['realizations'].append(realization)
    return outputDict

  def collectOutput(self, finishedJob, output):
    """
      Function to place all of the computed data into the output object
      @ In, finishedJob, JobHandler External or Internal instance, A JobHandler object that is in charge of running this post-processor
      @ In, output, dataObjects, The object where we want to place our computed results
      @ Out, None
    """
    if finishedJob.returnEvaluation() == -1: self.raiseAnError(RuntimeError, 'No available Output to collect (Run probably is not finished yet)')
    realizations = finishedJob.returnEvaluation()[1]['realizations']
    for real in realizations:
      for key in output.getParaKeys('inputs'):
        output.updateInputValue(key,real['inputs'][key])
      for key in output.getParaKeys('outputs'):
        output.updateOutputValue(key,real['outputs'][key])
      for key,val in real['metadata'].items():
        output.updateMetadata(key,val)




"""
 Interface Dictionary (factory) (private)
"""
__base = 'PostProcessor'
__interFaceDict = {}
__interFaceDict['SafestPoint'              ] = SafestPoint
__interFaceDict['LimitSurfaceIntegral'     ] = LimitSurfaceIntegral
__interFaceDict['PrintCSV'                 ] = PrintCSV
__interFaceDict['BasicStatistics'          ] = BasicStatistics
__interFaceDict['InterfacedPostProcessor'  ] = InterfacedPostProcessor
__interFaceDict['LoadCsvIntoInternalObject'] = LoadCsvIntoInternalObject
__interFaceDict['LimitSurface'             ] = LimitSurface
__interFaceDict['ComparisonStatistics'     ] = ComparisonStatistics
__interFaceDict['External'                 ] = ExternalPostProcessor
__interFaceDict['TopologicalDecomposition' ] = TopologicalDecomposition
__interFaceDict['DataMining'               ] = DataMining
__interFaceDict['ImportanceRank'           ] = ImportanceRank
__interFaceDict['RavenOutput'              ] = RavenOutput
__knownTypes = __interFaceDict.keys()

def knownTypes():
  """
    Return the known types
    @ In, None
    @ Out, __knownTypes, list, list of known types
  """
  return __knownTypes

def returnInstance(Type, caller):
  """
    function used to generate a Sampler class
    @ In, Type, string, Sampler type
    @ Out, returnInstance, instance, Instance of the Specialized Sampler class
  """
  try: return __interFaceDict[Type](caller.messageHandler)
  except KeyError: caller.raiseAnError(NameError, 'not known ' + __base + ' type ' + Type)<|MERGE_RESOLUTION|>--- conflicted
+++ resolved
@@ -3176,10 +3176,6 @@
     """
     BasePostProcessor.__init__(self, messageHandler)
     self.printTag = 'POSTPROCESSOR DATAMINING'
-<<<<<<< HEAD
-    self.algorithms = []  # A list of Algorithms objects that contain definitions for all the algorithms the user wants
-    self.requiredAssObject = (True, (['Label', 'DataObject'], ['-1','-1']))  # The Label is optional for now....
-=======
 
     self.algorithms = []                                  ## A list of Algorithm
                                                           ## objects that
@@ -3188,9 +3184,9 @@
                                                           ## algorithms the user
                                                           ## wants
 
-    self.requiredAssObject = (True, (['Label'], ['-1']))  ## The Label is
-                                                          ## optional for now
->>>>>>> f9a6e44c
+    # The Label is optional for now....
+    self.requiredAssObject = (True, (['Label', 'DataObject'], ['-1','-1']))
+
     self.initializationOptionDict = {}
     self.clusterLabels = None
     self.labelAlgorithms = []
@@ -3279,9 +3275,6 @@
         ## Get what the user asks requests
         features = set(self.initializationOptionDict['KDD']['Features'].split(','))
 
-<<<<<<< HEAD
-      inputDict['metadata'] = currentInput.getAllMetadata()
-=======
         ## Now intersect what the user wants and what is available.
         ## NB: this will not error, if the user asks for something that does not
         ##     exist in the data, it will silently ignore it.
@@ -3300,7 +3293,7 @@
     #   self.raiseAnError(IOError, 'Unsupported input type (' + currentInput.subtype + ') for PostProcessor ' + self.name + ' must be a PointSet.')
     else:
       self.raiseAnError(IOError, 'Unsupported input type (' + currentInput.type + ') for PostProcessor ' + self.name + ' must be a PointSet.')
->>>>>>> f9a6e44c
+
     return inputDict
 
   def initialize(self, runInfo, inputs, initDict):
@@ -3313,27 +3306,12 @@
     """
     BasePostProcessor.initialize(self, runInfo, inputs, initDict)
     self.__workingDir = runInfo['WorkingDir']
-<<<<<<< HEAD
-    for key in self.assemblerDict.keys():
-      if 'Label' == key:
-        indice = 0
-        for _ in self.assemblerDict[key]:
-          self.labelAlgorithms.append(self.assemblerDict[key][indice][3])
-          indice += 1
-      # Assemble dataObject to output cluster centroid
-      if 'DataObject' == key:
-        indice = 0
-        for value in self.assemblerDict[key]:
-          self.dataObjects.append(self.assemblerDict[key][indice][3])
-          indice += 1
-=======
     if 'Label' in self.assemblerDict:
       for val in self.assmeblerDict['Label']:
         self.labelAlgorithms.append(val[3])
 
     if "SolutionExport" in initDict:
       self.solutionExport = initDict["SolutionExport"]
->>>>>>> f9a6e44c
 
   def _localReadMoreXML(self, xmlNode):
     """
@@ -3342,13 +3320,10 @@
       @ In, xmlNode, xml.etree.Element, Xml element node
       @ Out, None
     """
-<<<<<<< HEAD
-=======
     ## By default, we want to name the 'labels' by the name of this
     ## postprocessor, but that name is not available before processing the XML
     ## At this point, we have that information
     self.labelFeature = self.name+'Labels'
->>>>>>> f9a6e44c
 
     for child in xmlNode:
       if child.tag == 'KDD':
@@ -3372,24 +3347,15 @@
           if childChild.attrib:
             self.initializationOptionDict[child.tag][childChild.tag] = dict(childChild.attrib)
           else:
-<<<<<<< HEAD
-            try: self.initializationOptionDict[child.tag][childChild.tag] = int(childChild.text)
-            except ValueError:
-              try: self.initializationOptionDict[child.tag][childChild.tag] = float(childChild.text)
-              except ValueError: self.initializationOptionDict[child.tag][childChild.tag] = childChild.text
+            self.initializationOptionDict[child.tag][childChild.tag] = utils.tryParse(childChild.text)
       elif child.tag == 'timeID':
         self.timeID = child.text
-    if not hasattr(self, 'timeID'):       self.timeID = 'Time'
-    if self.type: self.unSupervisedEngine = unSupervisedLearning.returnInstance(self.type, self, **self.initializationOptionDict['KDD'])
-    else        : self.raiseAnError(IOError, 'No Data Mining Algorithm is supplied!')
-=======
-            self.initializationOptionDict[child.tag][childChild.tag] = utils.tryParse(childChild.text)
-
+    if not hasattr(self, 'timeID'):
+      self.timeID = 'Time'
     if self.type:
       self.unSupervisedEngine = unSupervisedLearning.returnInstance(self.type, self, **self.initializationOptionDict['KDD'])
     else:
       self.raiseAnError(IOError, 'No Data Mining Algorithm is supplied!')
->>>>>>> f9a6e44c
 
   def collectOutput(self, finishedJob, output):
     """
@@ -3400,16 +3366,18 @@
         results
       @ Out, None
     """
-<<<<<<< HEAD
-    if finishedJob.returnEvaluation() == -1: self.raiseAnError(RuntimeError, 'No available Output to collect (Run probabably is not finished yet)')
+    ## When does this actually happen?
+    if finishedJob.returnEvaluation() == -1:
+      self.raiseAnError(RuntimeError, 'No available Output to collect (Run probably is not finished yet)')
 
     if self.type in ['SciKitLearn']:
-      self.raiseADebug(str(finishedJob.returnEvaluation()))
       dataMineDict = finishedJob.returnEvaluation()[1]
       for key in dataMineDict['output']:
-        for param in output.getParaKeys('output'):
-          if key == param: output.removeOutputValue(key)
-        for value in dataMineDict['output'][key]: output.updateOutputValue(key, copy.copy(value))
+        ## This seems inefficient...
+        if key in output.getParaKeys('output'):
+          output.removeOutputValue(key)
+        for value in dataMineDict['output'][key]:
+          output.updateOutputValue(key, copy.copy(value))
 
     elif self.type in ['temporalBasicStatistics']:
       bsDict = finishedJob.returnEvaluation()[1]
@@ -3417,28 +3385,15 @@
         if keyP == 'metadata':
           for keyM in bsDict[keyP].keys():
             output.updateMetadata(keyM, bsDict[keyP][keyM])
-        else: output.updateOutputValue(keyP, np.asarray(bsDict[keyP]))
+        else:
+          output.updateOutputValue(keyP, np.asarray(bsDict[keyP]))
 
     elif self.type in ['temporalSciKitLearn']:
       tlDict = finishedJob.returnEvaluation()[1]
       historyKey = output.getOutParametersValues().keys()
       for index, keyH in enumerate(historyKey):
-        for keyL in tlDict['output'].keys(): output.updateOutputValue([keyH,keyL], tlDict['output'][keyL][index,:])
-=======
-    ## When does this actually happen?
-    if finishedJob.returnEvaluation() == -1:
-      self.raiseAnError(RuntimeError, 'No available Output to collect (Run probably is not finished yet)')
-
-    self.raiseADebug(str(finishedJob.returnEvaluation()))
-
-    dataMineDict = finishedJob.returnEvaluation()[1]
-    for key in dataMineDict['output']:
-      ## This seems inefficient...
-      if key in output.getParaKeys('output'):
-        output.removeOutputValue(key)
-      for value in dataMineDict['output'][key]:
-        output.updateOutputValue(key, copy.copy(value))
->>>>>>> f9a6e44c
+        for keyL in tlDict['output'].keys():
+          output.updateOutputValue([keyH,keyL], tlDict['output'][keyL][index,:])
 
   def run(self, inputIn):
     """
@@ -3447,59 +3402,139 @@
       @ In, inputIn, dict, dictionary of data to process
       @ Out, outputDict, dict, dictionary containing the post-processed results
     """
-<<<<<<< HEAD
-    if len(self.dataObjects) is not 0:
-      if type(self.dataObjects) == list: dataObject = self.dataObjects[-1]
-      else                             : dataObject = self.dataObjects
-    else: dataObject = None
     Input = self.inputToInternal(inputIn)
 
     if self.type in ['SciKitLearn']:
       outputDict = {}
       self.unSupervisedEngine.features = Input['Features']
-      if not self.unSupervisedEngine.amITrained:  self.unSupervisedEngine.train(Input['Features'])
+      if not self.unSupervisedEngine.amITrained:
+        self.unSupervisedEngine.train(Input['Features'])
 
       self.unSupervisedEngine.confidence()
       outputDict['output'] = {}
       noClusters = 1
+
+      ## These are very different things, shouldn't each one be its own class?
+      ## Proposed hierarchy:
+      ##   - DataMining
+      ##     - Classification
+      ##       - GMM
+      ##       - Clustering
+      ##         - Biclustering
+      ##         - Hierarchical
+      ##           - Topological
+      ##     - Dimensionality Reduction
+      ##       - Manifold Learning
+      ##       - Linear projection methods
       if 'cluster' == self.unSupervisedEngine.SKLtype:
-          if hasattr(self.unSupervisedEngine, 'labels_'):
-            self.clusterLabels = self.unSupervisedEngine.labels_
-          outputDict['output'][self.name+'Labels'] = self.clusterLabels;
-          if hasattr(self.unSupervisedEngine, 'noClusters'): noClusters = self.unSupervisedEngine.noClusters
-          if hasattr(self.unSupervisedEngine, 'clusterCentersIndices_'): noClusters = len(self.unSupervisedEngine.clusterCentersIndices_)
-          for k in range(noClusters):
-            if hasattr(self.unSupervisedEngine, 'clusterCenters_'): clusterCenter = self.unSupervisedEngine.clusterCenters_[k]
-          if hasattr(self.unSupervisedEngine, 'inertia_') : inertia = self.unSupervisedEngine.inertia_
-      if 'bicluster' == self.unSupervisedEngine.SKLtype:
-          print ('Not yet implemented!...', self.unSupervisedEngine.SKLtype)
-      if 'mixture' == self.unSupervisedEngine.SKLtype:
-          if   hasattr(self.unSupervisedEngine, 'covars_'): mixtureCovars = self.unSupervisedEngine.covars_
-          elif hasattr(self.unSupervisedEngine, 'precs_'): mixtureCovars = self.unSupervisedEngine.precs_
-          mixtureValues = self.unSupervisedEngine.normValues
-          mixtureMeans = self.unSupervisedEngine.means_
-          mixtureLabels = self.unSupervisedEngine.evaluate(Input['Features'])
-          outputDict['output'][self.name+'Labels'] = mixtureLabels
-          self.raiseADebug(mixtureLabels)
-      if 'manifold' == self.unSupervisedEngine.SKLtype:
-          manifoldValues = self.unSupervisedEngine.normValues
-          if hasattr(self.unSupervisedEngine, 'embeddingVectors_'): embeddingVectors = self.unSupervisedEngine.embeddingVectors_
-          if hasattr(self.unSupervisedEngine, 'reconstructionError_'): reconstructionError = self.unSupervisedEngine.reconstructionError_
-          if   'transform'     in dir(self.unSupervisedEngine.Method): embeddingVectors = self.unSupervisedEngine.Method.transform(manifoldValues)
-          elif 'fit_transform' in dir(self.unSupervisedEngine.Method): embeddingVectors = self.unSupervisedEngine.Method.fit_transform(manifoldValues)
-          for i in range(len(embeddingVectors[0, :])):
-            outputDict['output'][self.name+'EmbeddingVector' + str(i + 1)] =  embeddingVectors[:, i]
-      if 'decomposition' == self.unSupervisedEngine.SKLtype:
-          decompositionValues = self.unSupervisedEngine.normValues
-          if hasattr(self.unSupervisedEngine, 'noComponents_'): noComponents = self.unSupervisedEngine.noComponents_
-          if hasattr(self.unSupervisedEngine, 'components_'): components = self.unSupervisedEngine.components_
-          if hasattr(self.unSupervisedEngine, 'explainedVarianceRatio_'): explainedVarianceRatio = self.unSupervisedEngine.explainedVarianceRatio_
-          # SCORE method does not work for SciKit Learn 0.14
-          # if hasattr(self.unSupervisedEngine.Method, 'score'): score = self.unSupervisedEngine.Method.score(decompositionValues)
-          if   'transform'     in dir(self.unSupervisedEngine.Method): components = self.unSupervisedEngine.Method.transform(decompositionValues)
-          elif 'fit_transform' in dir(self.unSupervisedEngine.Method): components = self.unSupervisedEngine.Method.fit_transform(decompositionValues)
-          for i in range(noComponents):
-            outputDict['output'][self.name+'PCAComponent' + str(i + 1)] =  components[:, i]
+        ## Get the cluster labels and store as a new column in the output
+        if hasattr(self.unSupervisedEngine, 'labels_'):
+          self.clusterLabels = self.unSupervisedEngine.labels_
+        outputDict['output'][self.labelFeature] = self.clusterLabels
+
+        ## Get the total number of clusters
+        if hasattr(self.unSupervisedEngine, 'noClusters'):
+          noClusters = self.unSupervisedEngine.noClusters
+        if hasattr(self.unSupervisedEngine, 'clusterCentersIndices_'):
+          noClusters = len(self.unSupervisedEngine.clusterCentersIndices_)
+
+        ## Get the centroids and push them to a SolutionExport data object, if
+        ## we have both, also if we have the centers, assume we have the indices
+        ## to match them.
+        if hasattr(self.unSupervisedEngine, 'clusterCenters_'):
+          centers = self.unSupervisedEngine.clusterCenters_
+          ## Does skl not provide a correlation between label ids and cluster
+          ## centers?
+          if hasattr(self.unSupervisedEngine, 'clusterCentersIndices_'):
+            indices = self.unSupervisedEngine.clusterCentersIndices_
+          else:
+            indices = list(range(len(centers)))
+
+          if self.solutionExport is not None:
+            for index,center in zip(indices,centers):
+              self.solutionExport.updateInputValue(self.labelFeature,index)
+              ## Can I be sure of the order of dimensions in the features dict, is
+              ## the same order as the data held in the UnSupervisedLearning
+              ## object?
+              for key,value in zip(self.unSupervisedEngine.features.keys(),center):
+                self.solutionExport.updateOutputValue(key,value)
+
+        if hasattr(self.unSupervisedEngine, 'inertia_'):
+          inertia = self.unSupervisedEngine.inertia_
+
+      elif 'bicluster' == self.unSupervisedEngine.SKLtype:
+        self.raiseAnError(RuntimeError, 'Bicluster has not yet been implemented.')
+      elif 'mixture' == self.unSupervisedEngine.SKLtype:
+        if   hasattr(self.unSupervisedEngine, 'covars_'):
+          mixtureCovars = self.unSupervisedEngine.covars_
+
+        if hasattr(self.unSupervisedEngine, 'precs_'):
+          mixturePrecisions = self.unSupervisedEngine.precs_
+
+        mixtureValues = self.unSupervisedEngine.normValues
+        mixtureMeans = self.unSupervisedEngine.means_
+        mixtureLabels = self.unSupervisedEngine.evaluate(Input['Features'])
+        outputDict['output'][self.labelFeature] = mixtureLabels
+
+        if self.solutionExport is not None:
+          ## TODO: Export Gaussian centers to SolutionExport
+          ## Get the centroids and push them to a SolutionExport data object, if
+          ## we have both, also if we have the centers, assume we have the indices
+          ## to match them.
+          ## Does skl not provide a correlation between label ids and Gaussian
+          ## centers?
+          indices = list(range(len(mixtureMeans)))
+          for index,center in zip(indices,mixtureMeans):
+            self.solutionExport.updateInputValue(self.labelFeature,index)
+            ## Can I be sure of the order of dimensions in the features dict, is
+            ## the same order as the data held in the UnSupervisedLearning object?
+            for key,value in zip(self.unSupervisedEngine.features.keys(),center):
+              self.solutionExport.updateOutputValue(key,value)
+
+      elif 'manifold' == self.unSupervisedEngine.SKLtype:
+        manifoldValues = self.unSupervisedEngine.normValues
+
+        if hasattr(self.unSupervisedEngine, 'embeddingVectors_'):
+          embeddingVectors = self.unSupervisedEngine.embeddingVectors_
+        elif hasattr(self.unSupervisedEngine.Method, 'transform'):
+          embeddingVectors = self.unSupervisedEngine.Method.transform(manifoldValues)
+        elif hasattr(self.unSupervisedEngine.Method, 'fit_transform'):
+          embeddingVectors = self.unSupervisedEngine.Method.fit_transform(manifoldValues)
+
+        if hasattr(self.unSupervisedEngine, 'reconstructionError_'):
+          reconstructionError = self.unSupervisedEngine.reconstructionError_
+
+        ## information stored on a per point basis, no need to use a solution
+        ## export here
+        for i in range(len(embeddingVectors[0, :])):
+          outputDict['output'][self.name+'EmbeddingVector' + str(i + 1)] =  embeddingVectors[:, i]
+
+
+      elif 'decomposition' == self.unSupervisedEngine.SKLtype:
+        decompositionValues = self.unSupervisedEngine.normValues
+
+        if hasattr(self.unSupervisedEngine, 'noComponents_'):
+          noComponents = self.unSupervisedEngine.noComponents_
+
+        if hasattr(self.unSupervisedEngine, 'components_'):
+          components = self.unSupervisedEngine.components_
+
+        if hasattr(self.unSupervisedEngine, 'explainedVarianceRatio_'):
+          explainedVarianceRatio = self.unSupervisedEngine.explainedVarianceRatio_
+
+        ## SCORE method does not work for SciKit Learn 0.14
+        # if hasattr(self.unSupervisedEngine.Method, 'score'):
+        #   score = self.unSupervisedEngine.Method.score(decompositionValues)
+        if   'transform'     in dir(self.unSupervisedEngine.Method):
+          components = self.unSupervisedEngine.Method.transform(decompositionValues)
+        elif 'fit_transform' in dir(self.unSupervisedEngine.Method):
+          components = self.unSupervisedEngine.Method.fit_transform(decompositionValues)
+
+        ## information stored on a per point basis, no need to use a solution
+        ## export here, this could potentially change, if we are sure these
+        ## use a single projection matrix.
+        for i in range(noComponents):
+          outputDict['output'][self.name+'PCAComponent' + str(i + 1)] =  components[:, i]
 
     # FIXME, time dependent BasisStatistics is now a library of KDD, and the codes are placed
     #        in the unSupervisedLearning module.
@@ -3511,7 +3546,10 @@
       outputDict = {}
       self.unSupervisedEngine.features = Input['Features']
       self.unSupervisedEngine.Time = self.Time
-      if not self.unSupervisedEngine.amITrained:  self.unSupervisedEngine.train(Input['Features'])
+
+      if not self.unSupervisedEngine.amITrained:
+        self.unSupervisedEngine.train(Input['Features'])
+
       self.unSupervisedEngine.confidence()
       outputDict['output'] = {}
       noTimeStep = self.unSupervisedEngine.noTimeStep
@@ -3522,24 +3560,57 @@
           labels = np.zeros(shape=(noSample,noTimeStep))
           for t in range(noTimeStep):
             labels[:,t] = self.unSupervisedEngine.outputDict['labels'][t]
-          outputDict['output'][self.name+'Labels'] = labels
+          outputDict['output'][self.labelFeature] = labels
+
         if 'noClusters' in self.unSupervisedEngine.outputDict.keys():
           noClusters = self.unSupervisedEngine.outputDict['noClusters']
+
+        ## SKL will always enumerate cluster centers starting from zero, if this
+        ## is violated, then the indexing below will break.
         if 'clusterCentersIndices' in self.unSupervisedEngine.outputDict.keys():
           clusterCentersIndices = self.unSupervisedEngine.outputDict['clusterCentersIndices']
+
         if 'clusterCenters' in self.unSupervisedEngine.outputDict.keys():
           clusterCenters = self.unSupervisedEngine.outputDict['clusterCenters']
-          # Output cluster centroid to dataObject
-          if not dataObject == None:
-            dataObject.updateOutputValue('Time', self.Time)
-            temp = {}
-            for cnt, feat in enumerate(self.unSupervisedEngine.features):
-              temp[feat] = np.zeros(shape=(np.max(labels)+1,noTimeStep))
-              temp[feat].fill(np.nan) # Alternative, try to fill with infty or zero.
-              for t in range(noTimeStep):
-                for ind, c in enumerate(clusterCentersIndices[t]):
-                  temp[feat][c,t] = copy.deepcopy(self.unSupervisedEngine.outputDict['clusterCenters'][t][ind,cnt])
-                  dataObject.updateOutputValue(self.name+'Centroid-'+feat+'-'+str(c), temp[feat][c,:])
+          # Output cluster centroid to solutionExport
+          if self.solutionExport is not None:
+            ## We will process each cluster in turn
+            for clusterIdx in xrange(int(np.max(labels))+1):
+              ## First store the label as the input for this cluster
+              self.solutionExport.updateInputValue(self.labelFeature,clusterIdx)
+
+              ## The time series will be the first output
+              ## TODO: Ensure user requests this
+              self.solutionExport.updateOutputValue('Time', self.Time)
+
+              ## Now we will process each feature available
+              ## TODO: Ensure user requests each of these
+              for featureIdx, feat in enumerate(self.unSupervisedEngine.features):
+                ## We will go through the time series and find every instance
+                ## where this cluster exists, if it does not, then we put a NaN
+                ## to signal that the information is missing for this timestep
+                timeSeries = np.zeros(noTimeStep)
+
+                for timeIdx in range(noTimeStep):
+                  ## Here we use the assumption that SKL provides clusters that
+                  ## are integer values beginning at zero, which make for nice
+                  ## indexes with no need to add another layer of obfuscation
+                  if clusterIdx in clusterCentersIndices[timeIdx]:
+                    timeSeries[timeIdx] = self.unSupervisedEngine.outputDict['clusterCenters'][timeIdx][clusterIdx,featureIdx]
+                  else:
+                    timeSeries[timeIdx] = np.nan
+
+                ## In summary, for each feature, we fill a temporary array and
+                ## stuff it into the solutionExport, one question is how do we
+                ## tell it which item we are exporting? I am assuming that if
+                ## I add an input, then I need to do the corresponding
+                ## updateOutputValue to associate everything with it? Once I
+                ## call updateInputValue again, it will move the pointer? This
+                ## needs verified
+                self.solutionExport.updateOutputValue(feat, timeSeries)
+
+              # print('self.solutionExport', self.solutionExport._dataContainer)
+
         if 'inertia' in self.unSupervisedEngine.outputDict.keys():
           inertia = self.unSupervisedEngine.outputDict['inertia']
 
@@ -3548,7 +3619,7 @@
           labels = np.zeros(shape=(noSample,noTimeStep))
           for t in range(noTimeStep):
             labels[:,t] = self.unSupervisedEngine.outputDict['labels'][t]
-          outputDict['output'][self.name+'Labels'] = labels
+          outputDict['output'][self.labelFeature] = labels
         if 'covars' in self.unSupervisedEngine.outputDict.keys():
           mixtureCovars = self.unSupervisedEngine.outputDict['covars']
         elif 'precs' in self.unSupervisedEngine.outputDict.keys():
@@ -3557,182 +3628,83 @@
           componentMeanIndices = self.unSupervisedEngine.outputDict['componentMeanIndices']
         if 'means' in self.unSupervisedEngine.outputDict.keys():
           mixtureMeans = self.unSupervisedEngine.outputDict['means']
-          # Output cluster centroid to dataObject
-          if not dataObject == None:
-            dataObject.updateOutputValue('Time', self.Time)
-            temp = {}
-            for cnt, feat in enumerate(self.unSupervisedEngine.features):
-              temp[feat] = np.zeros(shape=(max(max(componentMeanIndices.values()))+1,noTimeStep))
-              temp[feat].fill(np.nan) # Alternative, try to fill with infty or zero.
-              for t in range(noTimeStep):
-                for ind, c in enumerate(componentMeanIndices[t]):
-                  temp[feat][c,t] = copy.deepcopy(self.unSupervisedEngine.outputDict['means'][t][ind,cnt])
-                  dataObject.updateOutputValue(self.name+'Mean-'+feat+'-'+str(c), temp[feat][c,:])
+          # Output cluster centroid to solutionExport
+          if self.solutionExport is not None:
+            ## We will process each cluster in turn
+            for clusterIdx in xrange(int(np.max(componentMeanIndices.values()))+1):
+              ## First store the label as the input for this cluster
+              self.solutionExport.updateInputValue(self.labelFeature,clusterIdx)
+
+              ## The time series will be the first output
+              ## TODO: Ensure user requests this
+              self.solutionExport.updateOutputValue('Time', self.Time)
+
+              ## Now we will process each feature available
+              ## TODO: Ensure user requests each of these
+              for featureIdx, feat in enumerate(self.unSupervisedEngine.features):
+                ## We will go through the time series and find every instance
+                ## where this cluster exists, if it does not, then we put a NaN
+                ## to signal that the information is missing for this timestep
+                timeSeries = np.zeros(noTimeStep)
+
+                for timeIdx in range(noTimeStep):
+                  timeSeries[timeIdx] = self.unSupervisedEngine.outputDict['means'][timeIdx][clusterIdx,featureIdx]
+
+                ## In summary, for each feature, we fill a temporary array and
+                ## stuff it into the solutionExport, one question is how do we
+                ## tell it which item we are exporting? I am assuming that if
+                ## I add an input, then I need to do the corresponding
+                ## updateOutputValue to associate everything with it? Once I
+                ## call updateInputValue again, it will move the pointer? This
+                ## needs verified
+                self.solutionExport.updateOutputValue(feat, timeSeries)
 
       elif self.unSupervisedEngine.SKLtype in ['manifold']:
         noComponents = self.unSupervisedEngine.outputDict['noComponents'][0]
+
         if 'embeddingVectors_' in self.unSupervisedEngine.outputDict.keys():
           embeddingVectors = self.unSupervisedEngine.outputDict['embeddingVectors_']
+
         if 'reconstructionError_' in self.unSupervisedEngine.outputDict.keys():
           reconstructionError = self.unSupervisedEngine.outputDict['reconstructionError_']
 
         for i in range(noComponents):
+          ## Looking at the lines between the initialization of
+          ## outputDict['output'] and here, how is this ever possible? I don't
+          ## think the if is necessary here.
           if self.name+'EmbeddingVector' + str(i + 1) not in outputDict['output'].keys():
             outputDict['output'][self.name+'EmbeddingVector' + str(i + 1)] = np.zeros(shape=(noSample,noTimeStep))
+          else:
+            print('DEAD CODE')
+
+          ## Shouldn't this only happen if embeddingVectors is set above?
           for t in range(noTimeStep):
             outputDict['output'][self.name+'EmbeddingVector' + str(i + 1)][:,t] =  embeddingVectors[t][:, i]
 
       elif self.unSupervisedEngine.SKLtype in ['decomposition']:
         noComponents = self.unSupervisedEngine.outputDict['noComponents'][0]
+
         if 'components' in self.unSupervisedEngine.outputDict.keys():
           components = self.unSupervisedEngine.outputDict['components']
+
         if 'explainedVarianceRatio' in self.unSupervisedEngine.outputDict.keys():
           explainedVarianceRatio = self.unSupervisedEngine.outputDict['explainedVarianceRatio']
 
         for i in range(noComponents):
+          ## Looking at the lines between the initialization of
+          ## outputDict['output'] and here, how is this ever possible? I don't
+          ## think the if is necessary here.
           if self.name+'PCAComponent' + str(i + 1) not in outputDict['output'].keys():
             outputDict['output'][self.name+'PCAComponent' + str(i + 1)] = np.zeros(shape=(noSample,noTimeStep))
+          else:
+            print('DEAD CODE 2')
+
+          ## Shouldn't this only happen if components is set above?
           for t in range(noTimeStep):
             outputDict['output'][self.name+'PCAComponent' + str(i + 1)][:,t] =  components[t][:, i]
 
       else:
         print ('Not yet implemented!...', self.unSupervisedEngine.SKLtype)
-=======
-
-    input = self.inputToInternal(inputIn)
-
-    outputDict = {}
-    self.unSupervisedEngine.features = input['Features']
-    if not self.unSupervisedEngine.amITrained:
-      self.unSupervisedEngine.train(input['Features'])
-
-    self.unSupervisedEngine.confidence()
-    outputDict['output'] = {}
-    noClusters = 1
-
-    ## These are very different things, shouldn't each one be its own class?
-    ## Proposed hierarchy:
-    ##   - DataMining
-    ##     - Classification
-    ##       - GMM
-    ##       - Clustering
-    ##         - Biclustering
-    ##         - Hierarchical
-    ##           - Topological
-    ##     - Dimensionality Reduction
-    ##       - Manifold Learning
-    ##       - Linear projection methods
-    if 'cluster' == self.unSupervisedEngine.SKLtype:
-
-      ## Get the cluster labels and store as a new column in the output
-      if hasattr(self.unSupervisedEngine, 'labels_'):
-        self.clusterLabels = self.unSupervisedEngine.labels_
-      outputDict['output'][self.labelFeature] = self.clusterLabels;
-
-      ## Get the total number of clusters
-      if hasattr(self.unSupervisedEngine, 'noClusters'):
-        noClusters = self.unSupervisedEngine.noClusters
-      elif hasattr(self.unSupervisedEngine, 'clusterCentersIndices_'):
-        noClusters = len(self.unSupervisedEngine.clusterCentersIndices_)
-
-      ## Get the centroids and push them to a SolutionExport data object, if
-      ## we have both, also if we have the centers, assume we have the indices
-      ## to match them.
-      if hasattr(self.unSupervisedEngine, 'clusterCenters_'):
-        centers = self.unSupervisedEngine.clusterCenters_
-        ## Does skl not provide a correlation between label ids and cluster
-        ## centers?
-        if hasattr(self.unSupervisedEngine, 'clusterCentersIndices_'):
-          indices = self.unSupervisedEngine.clusterCentersIndices_
-        else:
-          indices = list(range(len(centers)))
-
-        if self.solutionExport is not None:
-          for index,center in zip(indices,centers):
-            self.solutionExport.updateInputValue(self.labelFeature,index)
-            ## Can I be sure of the order of dimensions in the features dict, is
-            ## the same order as the data held in the UnSupervisedLearning
-            ## object?
-            for key,value in zip(self.unSupervisedEngine.features.keys(),center):
-              self.solutionExport.updateOutputValue(key,value)
-
-      if hasattr(self.unSupervisedEngine, 'inertia_'):
-        inertia = self.unSupervisedEngine.inertia_
-
-    elif 'bicluster' == self.unSupervisedEngine.SKLtype:
-      self.raiseAnError(RuntimeError, 'Bicluster has not yet been implemented.')
-    elif 'mixture' == self.unSupervisedEngine.SKLtype:
-
-      if   hasattr(self.unSupervisedEngine, 'covars_'):
-        mixtureCovars = self.unSupervisedEngine.covars_
-
-      if hasattr(self.unSupervisedEngine, 'precs_'):
-        mixturePrecisions = self.unSupervisedEngine.precs_
-
-      mixtureValues = self.unSupervisedEngine.normValues
-      mixtureMeans = self.unSupervisedEngine.means_
-      mixtureLabels = self.unSupervisedEngine.evaluate(input['Features'])
-      outputDict['output'][self.labelFeature] = mixtureLabels
-
-      if self.solutionExport is not None:
-        ## TODO: Export Gaussian centers to SolutionExport
-        ## Get the centroids and push them to a SolutionExport data object, if
-        ## we have both, also if we have the centers, assume we have the indices
-        ## to match them.
-        ## Does skl not provide a correlation between label ids and Gaussian
-        ## centers?
-        indices = list(range(len(mixtureMeans)))
-        for index,center in zip(indices,mixtureMeans):
-          self.solutionExport.updateInputValue(self.labelFeature,index)
-          ## Can I be sure of the order of dimensions in the features dict, is
-          ## the same order as the data held in the UnSupervisedLearning object?
-          for key,value in zip(self.unSupervisedEngine.features.keys(),center):
-            self.solutionExport.updateOutputValue(key,value)
-
-    elif 'manifold' == self.unSupervisedEngine.SKLtype:
-      manifoldValues = self.unSupervisedEngine.normValues
-
-      if hasattr(self.unSupervisedEngine, 'embeddingVectors_'):
-        embeddingVectors = self.unSupervisedEngine.embeddingVectors_
-      elif hasattr(self.unSupervisedEngine.Method, 'transform'):
-        embeddingVectors = self.unSupervisedEngine.Method.transform(manifoldValues)
-      elif hasattr(self.unSupervisedEngine.Method, 'fit_transform'):
-        embeddingVectors = self.unSupervisedEngine.Method.fit_transform(manifoldValues)
-
-      if hasattr(self.unSupervisedEngine, 'reconstructionError_'):
-        reconstructionError = self.unSupervisedEngine.reconstructionError_
-
-      ## information stored on a per point basis, no need to use a solution
-      ## export here
-      for i in range(len(embeddingVectors[0, :])):
-        outputDict['output'][self.name+'EmbeddingVector' + str(i + 1)] =  embeddingVectors[:, i]
-
-    elif 'decomposition' == self.unSupervisedEngine.SKLtype:
-      decompositionValues = self.unSupervisedEngine.normValues
-
-      if hasattr(self.unSupervisedEngine, 'noComponents_'):
-        noComponents = self.unSupervisedEngine.noComponents_
-
-      if hasattr(self.unSupervisedEngine, 'components_'):
-        components = self.unSupervisedEngine.components_
-
-      if hasattr(self.unSupervisedEngine, 'explainedVarianceRatio_'):
-        explainedVarianceRatio = self.unSupervisedEngine.explainedVarianceRatio_
-
-      ## SCORE method does not work for SciKit Learn 0.14
-      # if hasattr(self.unSupervisedEngine.Method, 'score'):
-      #   score = self.unSupervisedEngine.Method.score(decompositionValues)
-      if hasattr(self.unSupervisedEngine.Method, 'transform'):
-        components = self.unSupervisedEngine.Method.transform(decompositionValues)
-      elif hasattr(self.unSupervisedEngine.Method, 'fit_transform'):
-        components = self.unSupervisedEngine.Method.fit_transform(decompositionValues)
-
-      ## information stored on a per point basis, no need to use a solution
-      ## export here, this could potentially change, if we are sure these
-      ## use a single projection matrix.
-      for i in range(noComponents):
-        outputDict['output'][self.name+'PCAComponent' + str(i + 1)] =  components[:, i]
->>>>>>> f9a6e44c
 
     return outputDict
 #
